Entries are sorted chronologically from oldest to youngest within each release,
releases are sorted from youngest to oldest.

version <next>:
- FFT video filter
- TDSC decoder
- DTS lossless extension (XLL) decoding (not lossless, disabled by default)
- showwavespic filter
- libdcadec wrapper
- Drop support for nvenc API before 5.0
- nvenc H265 encoder
- Detelecine filter
- Intel QSV-accelerated H.264 encoding
- MMAL-accelerated H.264 decoding


version 2.6:
- nvenc encoder
- 10bit spp filter
- colorlevels filter
- RIFX format for *.wav files
- RTP/mpegts muxer
- non continuous cache protocol support
- tblend filter
- cropdetect support for non 8bpp, absolute (if limit >= 1) and relative (if limit < 1.0) threshold
- Camellia symmetric block cipher
- OpenH264 encoder wrapper
- VOC seeking support
- Closed caption Decoder
- fspp, uspp, pp7 MPlayer postprocessing filters ported to native filters
- showpalette filter
- Twofish symmetric block cipher
- Support DNx100 (960x720@8)
- eq2 filter ported from libmpcodecs as eq filter
- removed libmpcodecs
- Changed default DNxHD colour range in QuickTime .mov derivatives to mpeg range
- ported softpulldown filter from libmpcodecs as repeatfields filter
- dcshift filter
- RTP depacketizer for loss tolerant payload format for MP3 audio (RFC 5219)
- RTP depacketizer for AC3 payload format (RFC 4184)
- palettegen and paletteuse filters
- VP9 RTP payload format (draft 0) experimental depacketizer
- RTP depacketizer for DV (RFC 6469)
- DXVA2-accelerated HEVC decoding
- AAC ELD 480 decoding
- Intel QSV-accelerated H.264 decoding
- DSS SP decoder and DSS demuxer
- Fix stsd atom corruption in DNxHD QuickTimes
- Canopus HQX decoder
- RTP depacketization of T.140 text (RFC 4103)
<<<<<<< HEAD
- Port MIPS optimizations to 64-bit
=======
- VP9 RTP payload format (draft 0) experimental depacketizer
- TDSC decoder
- DTS lossless extension (XLL) decoding (not lossless, disabled by default)
- Intel QSV-accelerated H.264 encoding
- MMAL-accelerated H.264 decoding
- DTS decoding through libdcadec
>>>>>>> 72025ac3


version 2.5:
- HEVC/H.265 RTP payload format (draft v6) packetizer
- SUP/PGS subtitle demuxer
- ffprobe -show_pixel_formats option
- CAST128 symmetric block cipher, ECB mode
- STL subtitle demuxer and decoder
- libutvideo YUV 4:2:2 10bit support
- XCB-based screen-grabber
- UDP-Lite support (RFC 3828)
- xBR scaling filter
- AVFoundation screen capturing support
- ffserver supports codec private options
- creating DASH compatible fragmented MP4, MPEG-DASH segmenting muxer
- WebP muxer with animated WebP support
- zygoaudio decoding support
- APNG demuxer
- postproc visualization support


version 2.4:
- Icecast protocol
- ported lenscorrection filter from frei0r filter
- large optimizations in dctdnoiz to make it usable
- ICY metadata are now requested by default with the HTTP protocol
- support for using metadata in stream specifiers in fftools
- LZMA compression support in TIFF decoder
- H.261 RTP payload format (RFC 4587) depacketizer and experimental packetizer
- HEVC/H.265 RTP payload format (draft v6) depacketizer
- added codecview filter to visualize information exported by some codecs
- Matroska 3D support thorugh side data
- HTML generation using texi2html is deprecated in favor of makeinfo/texi2any
- silenceremove filter


version 2.3:
- AC3 fixed-point decoding
- shuffleplanes filter
- subfile protocol
- Phantom Cine demuxer
- replaygain data export
- VP7 video decoder
- Alias PIX image encoder and decoder
- Improvements to the BRender PIX image decoder
- Improvements to the XBM decoder
- QTKit input device
- improvements to OpenEXR image decoder
- support decoding 16-bit RLE SGI images
- GDI screen grabbing for Windows
- alternative rendition support for HTTP Live Streaming
- AVFoundation input device
- Direct Stream Digital (DSD) decoder
- Magic Lantern Video (MLV) demuxer
- On2 AVC (Audio for Video) decoder
- support for decoding through DXVA2 in ffmpeg
- libbs2b-based stereo-to-binaural audio filter
- libx264 reference frames count limiting depending on level
- native Opus decoder
- display matrix export and rotation API
- WebVTT encoder
- showcqt multimedia filter
- zoompan filter
- signalstats filter
- hqx filter (hq2x, hq3x, hq4x)
- flanger filter
- Image format auto-detection
- LRC demuxer and muxer
- Samba protocol (via libsmbclient)
- WebM DASH Manifest muxer
- libfribidi support in drawtext


version 2.2:

- HNM version 4 demuxer and video decoder
- Live HDS muxer
- setsar/setdar filters now support variables in ratio expressions
- elbg filter
- string validation in ffprobe
- support for decoding through VDPAU in ffmpeg (the -hwaccel option)
- complete Voxware MetaSound decoder
- remove mp3_header_compress bitstream filter
- Windows resource files for shared libraries
- aeval filter
- stereoscopic 3d metadata handling
- WebP encoding via libwebp
- ATRAC3+ decoder
- VP8 in Ogg demuxing
- side & metadata support in NUT
- framepack filter
- XYZ12 rawvideo support in NUT
- Exif metadata support in WebP decoder
- OpenGL device
- Use metadata_header_padding to control padding in ID3 tags (currently used in
  MP3, AIFF, and OMA files), FLAC header, and the AVI "junk" block.
- Mirillis FIC video decoder
- Support DNx444
- libx265 encoder
- dejudder filter
- Autodetect VDA like all other hardware accelerations
- aliases and defaults for Ogg subtypes (opus, spx)


version 2.1:

- aecho filter
- perspective filter ported from libmpcodecs
- ffprobe -show_programs option
- compand filter
- RTMP seek support
- when transcoding with ffmpeg (i.e. not streamcopying), -ss is now accurate
  even when used as an input option. Previous behavior can be restored with
  the -noaccurate_seek option.
- ffmpeg -t option can now be used for inputs, to limit the duration of
  data read from an input file
- incomplete Voxware MetaSound decoder
- read EXIF metadata from JPEG
- DVB teletext decoder
- phase filter ported from libmpcodecs
- w3fdif filter
- Opus support in Matroska
- FFV1 version 1.3 is stable and no longer experimental
- FFV1: YUVA(444,422,420) 9, 10 and 16 bit support
- changed DTS stream id in lavf mpeg ps muxer from 0x8a to 0x88, to be
  more consistent with other muxers.
- adelay filter
- pullup filter ported from libmpcodecs
- ffprobe -read_intervals option
- Lossless and alpha support for WebP decoder
- Error Resilient AAC syntax (ER AAC LC) decoding
- Low Delay AAC (ER AAC LD) decoding
- mux chapters in ASF files
- SFTP protocol (via libssh)
- libx264: add ability to encode in YUVJ422P and YUVJ444P
- Fraps: use BT.709 colorspace by default for yuv, as reference fraps decoder does
- make decoding alpha optional for prores, ffv1 and vp6 by setting
  the skip_alpha flag.
- ladspa wrapper filter
- native VP9 decoder
- dpx parser
- max_error_rate parameter in ffmpeg
- PulseAudio output device
- ReplayGain scanner
- Enhanced Low Delay AAC (ER AAC ELD) decoding (no LD SBR support)
- Linux framebuffer output device
- HEVC decoder
- raw HEVC, HEVC in MOV/MP4, HEVC in Matroska, HEVC in MPEG-TS demuxing
- mergeplanes filter


version 2.0:

- curves filter
- reference-counting for AVFrame and AVPacket data
- ffmpeg now fails when input options are used for output file
  or vice versa
- support for Monkey's Audio versions from 3.93
- perms and aperms filters
- audio filtering support in ffplay
- 10% faster aac encoding on x86 and MIPS
- sine audio filter source
- WebP demuxing and decoding support
- ffmpeg options -filter_script and -filter_complex_script, which allow a
  filtergraph description to be read from a file
- OpenCL support
- audio phaser filter
- separatefields filter
- libquvi demuxer
- uniform options syntax across all filters
- telecine filter
- interlace filter
- smptehdbars source
- inverse telecine filters (fieldmatch and decimate)
- colorbalance filter
- colorchannelmixer filter
- The matroska demuxer can now output proper verbatim ASS packets. It will
  become the default at the next libavformat major bump.
- decent native animated GIF encoding
- asetrate filter
- interleave filter
- timeline editing with filters
- vidstabdetect and vidstabtransform filters for video stabilization using
  the vid.stab library
- astats filter
- trim and atrim filters
- ffmpeg -t and -ss (output-only) options are now sample-accurate when
  transcoding audio
- Matroska muxer can now put the index at the beginning of the file.
- extractplanes filter
- avectorscope filter
- ADPCM DTK decoder
- ADP demuxer
- RSD demuxer
- RedSpark demuxer
- ADPCM IMA Radical decoder
- zmq filters
- DCT denoiser filter (dctdnoiz)
- Wavelet denoiser filter ported from libmpcodecs as owdenoise (formerly "ow")
- Apple Intermediate Codec decoder
- Escape 130 video decoder
- FTP protocol support
- V4L2 output device
- 3D LUT filter (lut3d)
- SMPTE 302M audio encoder
- support for slice multithreading in libavfilter
- Hald CLUT support (generation and filtering)
- VC-1 interlaced B-frame support
- support for WavPack muxing (raw and in Matroska)
- XVideo output device
- vignette filter
- True Audio (TTA) encoder
- Go2Webinar decoder
- mcdeint filter ported from libmpcodecs
- sab filter ported from libmpcodecs
- ffprobe -show_chapters option
- WavPack encoding through libwavpack
- rotate filter
- spp filter ported from libmpcodecs
- libgme support
- psnr filter


version 1.2:

- VDPAU hardware acceleration through normal hwaccel
- SRTP support
- Error diffusion dither in Swscale
- Chained Ogg support
- Theora Midstream reconfiguration support
- EVRC decoder
- audio fade filter
- filtering audio with unknown channel layout
- allpass, bass, bandpass, bandreject, biquad, equalizer, highpass, lowpass
  and treble audio filter
- improved showspectrum filter, with multichannel support and sox-like colors
- histogram filter
- tee muxer
- il filter ported from libmpcodecs
- support ID3v2 tags in ASF files
- encrypted TTA stream decoding support
- RF64 support in WAV muxer
- noise filter ported from libmpcodecs
- Subtitles character encoding conversion
- blend filter
- stereo3d filter ported from libmpcodecs


version 1.1:

- stream disposition information printing in ffprobe
- filter for loudness analysis following EBU R128
- Opus encoder using libopus
- ffprobe -select_streams option
- Pinnacle TARGA CineWave YUV16 decoder
- TAK demuxer, decoder and parser
- DTS-HD demuxer
- remove -same_quant, it hasn't worked for years
- FFM2 support
- X-Face image encoder and decoder
- 24-bit FLAC encoding
- multi-channel ALAC encoding up to 7.1
- metadata (INFO tag) support in WAV muxer
- subtitles raw text decoder
- support for building DLLs using MSVC
- LVF demuxer
- ffescape tool
- metadata (info chunk) support in CAF muxer
- field filter ported from libmpcodecs
- AVR demuxer
- geq filter ported from libmpcodecs
- remove ffserver daemon mode
- AST muxer/demuxer
- new expansion syntax for drawtext
- BRender PIX image decoder
- ffprobe -show_entries option
- ffprobe -sections option
- ADPCM IMA Dialogic decoder
- BRSTM demuxer
- animated GIF decoder and demuxer
- PVF demuxer
- subtitles filter
- IRCAM muxer/demuxer
- Paris Audio File demuxer
- Virtual concatenation demuxer
- VobSub demuxer
- JSON captions for TED talks decoding support
- SOX Resampler support in libswresample
- aselect filter
- SGI RLE 8-bit / Silicon Graphics RLE 8-bit video decoder
- Silicon Graphics Motion Video Compressor 1 & 2 decoder
- Silicon Graphics Movie demuxer
- apad filter
- Resolution & pixel format change support with multithreading for H.264
- documentation split into per-component manuals
- pp (postproc) filter ported from MPlayer
- NIST Sphere demuxer
- MPL2, VPlayer, MPlayer, AQTitle, PJS and SubViewer v1 subtitles demuxers and decoders
- Sony Wave64 muxer
- adobe and limelight publisher authentication in RTMP
- data: URI scheme
- support building on the Plan 9 operating system
- kerndeint filter ported from MPlayer
- histeq filter ported from VirtualDub
- Megalux Frame demuxer
- 012v decoder
- Improved AVC Intra decoding support


version 1.0:

- INI and flat output in ffprobe
- Scene detection in libavfilter
- Indeo Audio decoder
- channelsplit audio filter
- setnsamples audio filter
- atempo filter
- ffprobe -show_data option
- RTMPT protocol support
- iLBC encoding/decoding via libilbc
- Microsoft Screen 1 decoder
- join audio filter
- audio channel mapping filter
- Microsoft ATC Screen decoder
- RTSP listen mode
- TechSmith Screen Codec 2 decoder
- AAC encoding via libfdk-aac
- Microsoft Expression Encoder Screen decoder
- RTMPS protocol support
- RTMPTS protocol support
- RTMPE protocol support
- RTMPTE protocol support
- showwaves and showspectrum filter
- LucasArts SMUSH SANM playback support
- LucasArts SMUSH VIMA audio decoder (ADPCM)
- LucasArts SMUSH demuxer
- SAMI, RealText and SubViewer demuxers and decoders
- Heart Of Darkness PAF playback support
- iec61883 device
- asettb filter
- new option: -progress
- 3GPP Timed Text encoder/decoder
- GeoTIFF decoder support
- ffmpeg -(no)stdin option
- Opus decoder using libopus
- caca output device using libcaca
- alphaextract and alphamerge filters
- concat filter
- flite filter
- Canopus Lossless Codec decoder
- bitmap subtitles in filters (experimental and temporary)
- MP2 encoding via TwoLAME
- bmp parser
- smptebars source
- asetpts filter
- hue filter
- ICO muxer
- SubRip encoder and decoder without embedded timing
- edge detection filter
- framestep filter
- ffmpeg -shortest option is now per-output file
  -pass and -passlogfile are now per-output stream
- volume measurement filter
- Ut Video encoder
- Microsoft Screen 2 decoder
- smartblur filter ported from MPlayer
- CPiA decoder
- decimate filter ported from MPlayer
- RTP depacketization of JPEG
- Smooth Streaming live segmenter muxer
- F4V muxer
- sendcmd and asendcmd filters
- WebVTT demuxer and decoder (simple tags supported)
- RTP packetization of JPEG
- faststart option in the MOV/MP4 muxer
- support for building with MSVC


version 0.11:

- Fixes: CVE-2012-2772, CVE-2012-2774, CVE-2012-2775, CVE-2012-2776, CVE-2012-2777,
         CVE-2012-2779, CVE-2012-2782, CVE-2012-2783, CVE-2012-2784, CVE-2012-2785,
         CVE-2012-2786, CVE-2012-2787, CVE-2012-2788, CVE-2012-2789, CVE-2012-2790,
         CVE-2012-2791, CVE-2012-2792, CVE-2012-2793, CVE-2012-2794, CVE-2012-2795,
         CVE-2012-2796, CVE-2012-2797, CVE-2012-2798, CVE-2012-2799, CVE-2012-2800,
         CVE-2012-2801, CVE-2012-2802, CVE-2012-2803, CVE-2012-2804,
- v408 Quicktime and Microsoft AYUV Uncompressed 4:4:4:4 encoder and decoder
- setfield filter
- CDXL demuxer and decoder
- Apple ProRes encoder
- ffprobe -count_packets and -count_frames options
- Sun Rasterfile Encoder
- ID3v2 attached pictures reading and writing
- WMA Lossless decoder
- bluray protocol
- blackdetect filter
- libutvideo encoder wrapper (--enable-libutvideo)
- swapuv filter
- bbox filter
- XBM encoder and decoder
- RealAudio Lossless decoder
- ZeroCodec decoder
- tile video filter
- Metal Gear Solid: The Twin Snakes demuxer
- OpenEXR image decoder
- removelogo filter
- drop support for ffmpeg without libavfilter
- drawtext video filter: fontconfig support
- ffmpeg -benchmark_all option
- super2xsai filter ported from libmpcodecs
- add libavresample audio conversion library for compatibility
- MicroDVD decoder
- Avid Meridien (AVUI) encoder and decoder
- accept + prefix to -pix_fmt option to disable automatic conversions.
- complete audio filtering in libavfilter and ffmpeg
- add fps filter
- vorbis parser
- png parser
- audio mix filter
- ffv1: support (draft) version 1.3


version 0.10:

- Fixes: CVE-2011-3929, CVE-2011-3934, CVE-2011-3935, CVE-2011-3936,
         CVE-2011-3937, CVE-2011-3940, CVE-2011-3941, CVE-2011-3944,
         CVE-2011-3945, CVE-2011-3946, CVE-2011-3947, CVE-2011-3949,
         CVE-2011-3950, CVE-2011-3951, CVE-2011-3952
- v410 Quicktime Uncompressed 4:4:4 10-bit encoder and decoder
- SBaGen (SBG) binaural beats script demuxer
- OpenMG Audio muxer
- Timecode extraction in DV and MOV
- thumbnail video filter
- XML output in ffprobe
- asplit audio filter
- tinterlace video filter
- astreamsync audio filter
- amerge audio filter
- ISMV (Smooth Streaming) muxer
- GSM audio parser
- SMJPEG muxer
- XWD encoder and decoder
- Automatic thread count based on detection number of (available) CPU cores
- y41p Brooktree Uncompressed 4:1:1 12-bit encoder and decoder
- ffprobe -show_error option
- Avid 1:1 10-bit RGB Packer codec
- v308 Quicktime Uncompressed 4:4:4 encoder and decoder
- yuv4 libquicktime packed 4:2:0 encoder and decoder
- ffprobe -show_frames option
- silencedetect audio filter
- ffprobe -show_program_version, -show_library_versions, -show_versions options
- rv34: frame-level multi-threading
- optimized iMDCT transform on x86 using SSE for for mpegaudiodec
- Improved PGS subtitle decoder
- dumpgraph option to lavfi device
- r210 and r10k encoders
- ffwavesynth decoder
- aviocat tool
- ffeval tool
- support encoding and decoding 4-channel SGI images


version 0.9:

- openal input device added
- boxblur filter added
- BWF muxer
- Flash Screen Video 2 decoder
- lavfi input device added
- added avconv, which is almost the same for now, except
for a few incompatible changes in the options, which will hopefully make them
easier to use. The changes are:
    * The options placement is now strictly enforced! While in theory the
      options for ffmpeg should be given in [input options] -i INPUT [output
      options] OUTPUT order, in practice it was possible to give output options
      before the -i and it mostly worked. Except when it didn't - the behavior was
      a bit inconsistent. In avconv, it is not possible to mix input and output
      options. All non-global options are reset after an input or output filename.
    * All per-file options are now truly per-file - they apply only to the next
      input or output file and specifying different values for different files
      will now work properly (notably -ss and -t options).
    * All per-stream options are now truly per-stream - it is possible to
      specify which stream(s) should a given option apply to. See the Stream
      specifiers section in the avconv manual for details.
    * In ffmpeg some options (like -newvideo/-newaudio/...) are irregular in the
      sense that they're specified after the output filename instead of before,
      like all other options. In avconv this irregularity is removed, all options
      apply to the next input or output file.
    * -newvideo/-newaudio/-newsubtitle options were removed. Not only were they
      irregular and highly confusing, they were also redundant. In avconv the -map
      option will create new streams in the output file and map input streams to
      them. E.g. avconv -i INPUT -map 0 OUTPUT will create an output stream for
      each stream in the first input file.
    * The -map option now has slightly different and more powerful syntax:
        + Colons (':') are used to separate file index/stream type/stream index
          instead of dots. Comma (',') is used to separate the sync stream instead
          of colon.. This is done for consistency with other options.
        + It's possible to specify stream type. E.g. -map 0:a:2 creates an
          output stream from the third input audio stream.
        + Omitting the stream index now maps all the streams of the given type,
          not just the first. E.g. -map 0:s creates output streams for all the
          subtitle streams in the first input file.
        + Since -map can now match multiple streams, negative mappings were
          introduced. Negative mappings disable some streams from an already
          defined map. E.g. '-map 0 -map -0:a:1' means 'create output streams for
          all the stream in the first input file, except for the second audio
          stream'.
    * There is a new option -c (or -codec) for choosing the decoder/encoder to
      use, which allows to precisely specify target stream(s) consistently with
      other options. E.g. -c:v lib264 sets the codec for all video streams, -c:a:0
      libvorbis sets the codec for the first audio stream and -c copy copies all
      the streams without reencoding. Old -vcodec/-acodec/-scodec options are now
      aliases to -c:v/a/s
    * It is now possible to precisely specify which stream should an AVOption
      apply to. E.g. -b:v:0 2M sets the bitrate for the first video stream, while
      -b:a 128k sets the bitrate for all audio streams. Note that the old -ab 128k
      syntax is deprecated and will stop working soon.
    * -map_chapters now takes only an input file index and applies to the next
      output file. This is consistent with how all the other options work.
    * -map_metadata now takes only an input metadata specifier and applies to
      the next output file. Output metadata specifier is now part of the option
      name, similarly to the AVOptions/map/codec feature above.
    * -metadata can now be used to set metadata on streams and chapters, e.g.
      -metadata:s:1 language=eng sets the language of the first stream to 'eng'.
      This made -vlang/-alang/-slang options redundant, so they were removed.
    * -qscale option now uses stream specifiers and applies to all streams, not
      just video. I.e. plain -qscale number would now apply to all streams. To get
      the old behavior, use -qscale:v. Also there is now a shortcut -q for -qscale
      and -aq is now an alias for -q:a.
    * -vbsf/-absf/-sbsf options were removed and replaced by a -bsf option which
      uses stream specifiers. Use -bsf:v/a/s instead of the old options.
    * -itsscale option now uses stream specifiers, so its argument is only the
      scale parameter.
    * -intra option was removed, use -g 0 for the same effect.
    * -psnr option was removed, use -flags +psnr for the same effect.
    * -vf option is now an alias to the new -filter option, which uses stream specifiers.
    * -vframes/-aframes/-dframes options are now aliases to the new -frames option.
    * -vtag/-atag/-stag options are now aliases to the new -tag option.
- XMV demuxer
- LOAS demuxer
- ashowinfo filter added
- Windows Media Image decoder
- amovie source added
- LATM muxer/demuxer
- Speex encoder via libspeex
- JSON output in ffprobe
- WTV muxer
- Optional C++ Support (needed for libstagefright)
- H.264 Decoding on Android via Stagefright
- Prores decoder
- BIN/XBIN/ADF/IDF text file decoder
- aconvert audio filter added
- audio support to lavfi input device added
- libcdio-paranoia input device for audio CD grabbing
- Apple ProRes decoder
- CELT in Ogg demuxing
- G.723.1 demuxer and decoder
- libmodplug support (--enable-libmodplug)
- VC-1 interlaced decoding
- libutvideo wrapper (--enable-libutvideo)
- aevalsrc audio source added
- Ut Video decoder
- Speex encoding via libspeex
- 4:2:2 H.264 decoding support
- 4:2:2 and 4:4:4 H.264 encoding with libx264
- Pulseaudio input device
- Prores encoder
- Video Decoder Acceleration (VDA) HWAccel module.
- replacement Indeo 3 decoder
- new ffmpeg option: -map_channel
- volume audio filter added
- earwax audio filter added
- libv4l2 support (--enable-libv4l2)
- TLS/SSL and HTTPS protocol support
- AVOptions API rewritten and documented
- most of CODEC_FLAG2_*, some CODEC_FLAG_* and many codec-specific fields in
  AVCodecContext deprecated. Codec private options should be used instead.
- Properly working defaults in libx264 wrapper, support for native presets.
- Encrypted OMA files support
- Discworld II BMV decoding support
- VBLE Decoder
- OS X Video Decoder Acceleration (VDA) support
- compact and csv output in ffprobe
- pan audio filter
- IFF Amiga Continuous Bitmap (ACBM) decoder
- ass filter
- CRI ADX audio format muxer and demuxer
- Playstation Portable PMP format demuxer
- Microsoft Windows ICO demuxer
- life source
- PCM format support in OMA demuxer
- CLJR encoder
- new option: -report
- Dxtory capture format decoder
- cellauto source
- Simple segmenting muxer
- Indeo 4 decoder
- SMJPEG demuxer


version 0.8:

- many many things we forgot because we rather write code than changelogs
- WebM support in Matroska de/muxer
- low overhead Ogg muxing
- MMS-TCP support
- VP8 de/encoding via libvpx
- Demuxer for On2's IVF format
- Pictor/PC Paint decoder
- HE-AAC v2 decoder
- HE-AAC v2 encoding with libaacplus
- libfaad2 wrapper removed
- DTS-ES extension (XCh) decoding support
- native VP8 decoder
- RTSP tunneling over HTTP
- RTP depacketization of SVQ3
- -strict inofficial replaced by -strict unofficial
- ffplay -exitonkeydown and -exitonmousedown options added
- native GSM / GSM MS decoder
- RTP depacketization of QDM2
- ANSI/ASCII art playback system
- Lego Mindstorms RSO de/muxer
- libavcore added (and subsequently removed)
- SubRip subtitle file muxer and demuxer
- Chinese AVS encoding via libxavs
- ffprobe -show_packets option added
- RTP packetization of Theora and Vorbis
- RTP depacketization of MP4A-LATM
- RTP packetization and depacketization of VP8
- hflip filter
- Apple HTTP Live Streaming demuxer
- a64 codec
- MMS-HTTP support
- G.722 ADPCM audio encoder/decoder
- R10k video decoder
- ocv_smooth filter
- frei0r wrapper filter
- change crop filter syntax to width:height:x:y
- make the crop filter accept parametric expressions
- make ffprobe accept AVFormatContext options
- yadif filter
- blackframe filter
- Demuxer for Leitch/Harris' VR native stream format (LXF)
- RTP depacketization of the X-QT QuickTime format
- SAP (Session Announcement Protocol, RFC 2974) muxer and demuxer
- cropdetect filter
- ffmpeg -crop* options removed
- transpose filter added
- ffmpeg -force_key_frames option added
- demuxer for receiving raw rtp:// URLs without an SDP description
- single stream LATM/LOAS decoder
- setpts filter added
- Win64 support for optimized x86 assembly functions
- MJPEG/AVI1 to JPEG/JFIF bitstream filter
- ASS subtitle encoder and decoder
- IEC 61937 encapsulation for E-AC-3, TrueHD, DTS-HD (for HDMI passthrough)
- overlay filter added
- rename aspect filter to setdar, and pixelaspect to setsar
- IEC 61937 demuxer
- Mobotix .mxg demuxer
- frei0r source added
- hqdn3d filter added
- RTP depacketization of QCELP
- FLAC parser added
- gradfun filter added
- AMR-WB decoder
- replace the ocv_smooth filter with a more generic ocv filter
- Windows Televison (WTV) demuxer
- FFmpeg metadata format muxer and demuxer
- SubRip (srt) subtitle encoder and decoder
- floating-point AC-3 encoder added
- Lagarith decoder
- ffmpeg -copytb option added
- IVF muxer added
- Wing Commander IV movies decoder added
- movie source added
- Bink version 'b' audio and video decoder
- Bitmap Brothers JV playback system
- Apple HTTP Live Streaming protocol handler
- sndio support for playback and record
- Linux framebuffer input device added
- Chronomaster DFA decoder
- DPX image encoder
- MicroDVD subtitle file muxer and demuxer
- Playstation Portable PMP format demuxer
- fieldorder video filter added
- AAC encoding via libvo-aacenc
- AMR-WB encoding via libvo-amrwbenc
- xWMA demuxer
- Mobotix MxPEG decoder
- VP8 frame-multithreading
- NEON optimizations for VP8
- Lots of deprecated API cruft removed
- fft and imdct optimizations for AVX (Sandy Bridge) processors
- showinfo filter added
- SMPTE 302M AES3 audio decoder
- Apple Core Audio Format muxer
- 9bit and 10bit per sample support in the H.264 decoder
- 9bit and 10bit FFV1 encoding / decoding
- split filter added
- select filter added
- sdl output device added
- libmpcodecs video filter support (3 times as many filters than before)
- mpeg2 aspect ratio dection fixed
- libxvid aspect pickiness fixed
- Frame multithreaded decoding
- E-AC-3 audio encoder
- ac3enc: add channel coupling support
- floating-point sample format support to the ac3, eac3, dca, aac, and vorbis decoders.
- H264/MPEG frame-level multi-threading
- All av_metadata_* functions renamed to av_dict_* and moved to libavutil
- 4:4:4 H.264 decoding support
- 10-bit H.264 optimizations for x86
- lut, lutrgb, and lutyuv filters added
- buffersink libavfilter sink added
- Bump libswscale for recently reported ABI break
- New J2K encoder (via OpenJPEG)


version 0.7:

- all the changes for 0.8, but keeping API/ABI compatibility with the 0.6 release


version 0.6:

- PB-frame decoding for H.263
- deprecated vhook subsystem removed
- deprecated old scaler removed
- VQF demuxer
- Alpha channel scaler
- PCX encoder
- RTP packetization of H.263
- RTP packetization of AMR
- RTP depacketization of Vorbis
- CorePNG decoding support
- Cook multichannel decoding support
- introduced avlanguage helpers in libavformat
- 8088flex TMV demuxer and decoder
- per-stream language-tags extraction in asfdec
- V210 decoder and encoder
- remaining GPL parts in AC-3 decoder converted to LGPL
- QCP demuxer
- SoX native format muxer and demuxer
- AMR-NB decoding/encoding, AMR-WB decoding via OpenCORE libraries
- DPX image decoder
- Electronic Arts Madcow decoder
- DivX (XSUB) subtitle encoder
- nonfree libamr support for AMR-NB/WB decoding/encoding removed
- experimental AAC encoder
- RTP depacketization of ASF and RTSP from WMS servers
- RTMP support in libavformat
- noX handling for OPT_BOOL X options
- Wave64 demuxer
- IEC-61937 compatible Muxer
- TwinVQ decoder
- Bluray (PGS) subtitle decoder
- LPCM support in MPEG-TS (HDMV RID as found on Blu-ray disks)
- WMA Pro decoder
- Core Audio Format demuxer
- ATRAC1 decoder
- MD STUDIO audio demuxer
- RF64 support in WAV demuxer
- MPEG-4 Audio Lossless Coding (ALS) decoder
- -formats option split into -formats, -codecs, -bsfs, and -protocols
- IV8 demuxer
- CDG demuxer and decoder
- R210 decoder
- Auravision Aura 1 and 2 decoders
- Deluxe Paint Animation playback system
- SIPR decoder
- Adobe Filmstrip muxer and demuxer
- RTP depacketization of H.263
- Bink demuxer and audio/video decoders
- enable symbol versioning by default for linkers that support it
- IFF PBM/ILBM bitmap decoder
- concat protocol
- Indeo 5 decoder
- RTP depacketization of AMR
- WMA Voice decoder
- ffprobe tool
- AMR-NB decoder
- RTSP muxer
- HE-AAC v1 decoder
- Kega Game Video (KGV1) decoder
- VorbisComment writing for FLAC, Ogg FLAC and Ogg Speex files
- RTP depacketization of Theora
- HTTP Digest authentication
- RTMP/RTMPT/RTMPS/RTMPE/RTMPTE protocol support via librtmp
- Psygnosis YOP demuxer and video decoder
- spectral extension support in the E-AC-3 decoder
- unsharp video filter
- RTP hinting in the mov/3gp/mp4 muxer
- Dirac in Ogg demuxing
- seek to keyframes in Ogg
- 4:2:2 and 4:4:4 Theora decoding
- 35% faster VP3/Theora decoding
- faster AAC decoding
- faster H.264 decoding
- RealAudio 1.0 (14.4K) encoder


version 0.5:

- DV50 AKA DVCPRO50 encoder, decoder, muxer and demuxer
- TechSmith Camtasia (TSCC) video decoder
- IBM Ultimotion (ULTI) video decoder
- Sierra Online audio file demuxer and decoder
- Apple QuickDraw (qdrw) video decoder
- Creative ADPCM audio decoder (16 bits as well as 8 bits schemes)
- Electronic Arts Multimedia (WVE/UV2/etc.) file demuxer
- Miro VideoXL (VIXL) video decoder
- H.261 video encoder
- QPEG video decoder
- Nullsoft Video (NSV) file demuxer
- Shorten audio decoder
- LOCO video decoder
- Apple Lossless Audio Codec (ALAC) decoder
- Winnov WNV1 video decoder
- Autodesk Animator Studio Codec (AASC) decoder
- Indeo 2 video decoder
- Fraps FPS1 video decoder
- Snow video encoder/decoder
- Sonic audio encoder/decoder
- Vorbis audio decoder
- Macromedia ADPCM decoder
- Duck TrueMotion 2 video decoder
- support for decoding FLX and DTA extensions in FLIC files
- H.264 custom quantization matrices support
- ffserver fixed, it should now be usable again
- QDM2 audio decoder
- Real Cooker audio decoder
- TrueSpeech audio decoder
- WMA2 audio decoder fixed, now all files should play correctly
- RealAudio 14.4 and 28.8 decoders fixed
- JPEG-LS decoder
- build system improvements
- tabs and trailing whitespace removed from the codebase
- CamStudio video decoder
- AIFF/AIFF-C audio format, encoding and decoding
- ADTS AAC file reading and writing
- Creative VOC file reading and writing
- American Laser Games multimedia (*.mm) playback system
- Zip Motion Blocks Video decoder
- improved Theora/VP3 decoder
- True Audio (TTA) decoder
- AVS demuxer and video decoder
- JPEG-LS encoder
- Smacker demuxer and decoder
- NuppelVideo/MythTV demuxer and RTjpeg decoder
- KMVC decoder
- MPEG-2 intra VLC support
- MPEG-2 4:2:2 encoder
- Flash Screen Video decoder
- GXF demuxer
- Chinese AVS decoder
- GXF muxer
- MXF demuxer
- VC-1/WMV3/WMV9 video decoder
- MacIntel support
- AviSynth support
- VMware video decoder
- VP5 video decoder
- VP6 video decoder
- WavPack lossless audio decoder
- Targa (.TGA) picture decoder
- Vorbis audio encoder
- Delphine Software .cin demuxer/audio and video decoder
- Tiertex .seq demuxer/video decoder
- MTV demuxer
- TIFF picture encoder and decoder
- GIF picture decoder
- Intel Music Coder decoder
- Zip Motion Blocks Video encoder
- Musepack decoder
- Flash Screen Video encoder
- Theora encoding via libtheora
- BMP encoder
- WMA encoder
- GSM-MS encoder and decoder
- DCA decoder
- DXA demuxer and decoder
- DNxHD decoder
- Gamecube movie (.THP) playback system
- Blackfin optimizations
- Interplay C93 demuxer and video decoder
- Bethsoft VID demuxer and video decoder
- CRYO APC demuxer
- ATRAC3 decoder
- V.Flash PTX decoder
- RoQ muxer, RoQ audio encoder
- Renderware TXD demuxer and decoder
- extern C declarations for C++ removed from headers
- sws_flags command line option
- codebook generator
- RoQ video encoder
- QTRLE encoder
- OS/2 support removed and restored again
- AC-3 decoder
- NUT muxer
- additional SPARC (VIS) optimizations
- Matroska muxer
- slice-based parallel H.264 decoding
- Monkey's Audio demuxer and decoder
- AMV audio and video decoder
- DNxHD encoder
- H.264 PAFF decoding
- Nellymoser ASAO decoder
- Beam Software SIFF demuxer and decoder
- libvorbis Vorbis decoding removed in favor of native decoder
- IntraX8 (J-Frame) subdecoder for WMV2 and VC-1
- Ogg (Theora, Vorbis and FLAC) muxer
- The "device" muxers and demuxers are now in a new libavdevice library
- PC Paintbrush PCX decoder
- Sun Rasterfile decoder
- TechnoTrend PVA demuxer
- Linux Media Labs MPEG-4 (LMLM4) demuxer
- AVM2 (Flash 9) SWF muxer
- QT variant of IMA ADPCM encoder
- VFW grabber
- iPod/iPhone compatible mp4 muxer
- Mimic decoder
- MSN TCP Webcam stream demuxer
- RL2 demuxer / decoder
- IFF demuxer
- 8SVX audio decoder
- non-recursive Makefiles
- BFI demuxer
- MAXIS EA XA (.xa) demuxer / decoder
- BFI video decoder
- OMA demuxer
- MLP/TrueHD decoder
- Electronic Arts CMV decoder
- Motion Pixels Video decoder
- Motion Pixels MVI demuxer
- removed animated GIF decoder/demuxer
- D-Cinema audio muxer
- Electronic Arts TGV decoder
- Apple Lossless Audio Codec (ALAC) encoder
- AAC decoder
- floating point PCM encoder/decoder
- MXF muxer
- DV100 AKA DVCPRO HD decoder and demuxer
- E-AC-3 support added to AC-3 decoder
- Nellymoser ASAO encoder
- ASS and SSA demuxer and muxer
- liba52 wrapper removed
- SVQ3 watermark decoding support
- Speex decoding via libspeex
- Electronic Arts TGQ decoder
- RV40 decoder
- QCELP / PureVoice decoder
- RV30 decoder
- hybrid WavPack support
- R3D REDCODE demuxer
- ALSA support for playback and record
- Electronic Arts TQI decoder
- OpenJPEG based JPEG 2000 decoder
- NC (NC4600) camera file demuxer
- Gopher client support
- MXF D-10 muxer
- generic metadata API
- flash ScreenVideo2 encoder


version 0.4.9-pre1:

- DV encoder, DV muxer
- Microsoft RLE video decoder
- Microsoft Video-1 decoder
- Apple Animation (RLE) decoder
- Apple Graphics (SMC) decoder
- Apple Video (RPZA) decoder
- Cinepak decoder
- Sega FILM (CPK) file demuxer
- Westwood multimedia support (VQA & AUD files)
- Id Quake II CIN playback support
- 8BPS video decoder
- FLIC playback support
- RealVideo 2.0 (RV20) decoder
- Duck TrueMotion v1 (DUCK) video decoder
- Sierra VMD demuxer and video decoder
- MSZH and ZLIB decoder support
- SVQ1 video encoder
- AMR-WB support
- PPC optimizations
- rate distortion optimal cbp support
- rate distorted optimal ac prediction for MPEG-4
- rate distorted optimal lambda->qp support
- AAC encoding with libfaac
- Sunplus JPEG codec (SP5X) support
- use Lagrange multipler instead of QP for ratecontrol
- Theora/VP3 decoding support
- XA and ADX ADPCM codecs
- export MPEG-2 active display area / pan scan
- Add support for configuring with IBM XLC
- floating point AAN DCT
- initial support for zygo video (not complete)
- RGB ffv1 support
- new audio/video parser API
- av_log() system
- av_read_frame() and av_seek_frame() support
- missing last frame fixes
- seek by mouse in ffplay
- noise reduction of DCT coefficients
- H.263 OBMC & 4MV support
- H.263 alternative inter vlc support
- H.263 loop filter
- H.263 slice structured mode
- interlaced DCT support for MPEG-2 encoding
- stuffing to stay above min_bitrate
- MB type & QP visualization
- frame stepping for ffplay
- interlaced motion estimation
- alternate scantable support
- SVCD scan offset support
- closed GOP support
- SSE2 FDCT
- quantizer noise shaping
- G.726 ADPCM audio codec
- MS ADPCM encoding
- multithreaded/SMP motion estimation
- multithreaded/SMP encoding for MPEG-1/MPEG-2/MPEG-4/H.263
- multithreaded/SMP decoding for MPEG-2
- FLAC decoder
- Metrowerks CodeWarrior suppport
- H.263+ custom pcf support
- nicer output for 'ffmpeg -formats'
- Matroska demuxer
- SGI image format, encoding and decoding
- H.264 loop filter support
- H.264 CABAC support
- nicer looking arrows for the motion vector visualization
- improved VCD support
- audio timestamp drift compensation
- MPEG-2 YUV 422/444 support
- polyphase kaiser windowed sinc and blackman nuttall windowed sinc audio resample
- better image scaling
- H.261 support
- correctly interleave packets during encoding
- VIS optimized motion compensation
- intra_dc_precision>0 encoding support
- support reuse of motion vectors/MB types/field select values of the source video
- more accurate deblock filter
- padding support
- many optimizations and bugfixes
- FunCom ISS audio file demuxer and according ADPCM decoding


version 0.4.8:

- MPEG-2 video encoding (Michael)
- Id RoQ playback subsystem (Mike Melanson and Tim Ferguson)
- Wing Commander III Movie (.mve) file playback subsystem (Mike Melanson
  and Mario Brito)
- Xan DPCM audio decoder (Mario Brito)
- Interplay MVE playback subsystem (Mike Melanson)
- Duck DK3 and DK4 ADPCM audio decoders (Mike Melanson)


version 0.4.7:

- RealAudio 1.0 (14_4) and 2.0 (28_8) native decoders. Author unknown, code from mplayerhq
  (originally from public domain player for Amiga at http://www.honeypot.net/audio)
- current version now also compiles with older GCC (Fabrice)
- 4X multimedia playback system including 4xm file demuxer (Mike
  Melanson), and 4X video and audio codecs (Michael)
- Creative YUV (CYUV) decoder (Mike Melanson)
- FFV1 codec (our very simple lossless intra only codec, compresses much better
  than HuffYUV) (Michael)
- ASV1 (Asus), H.264, Intel indeo3 codecs have been added (various)
- tiny PNG encoder and decoder, tiny GIF decoder, PAM decoder (PPM with
  alpha support), JPEG YUV colorspace support. (Fabrice Bellard)
- ffplay has been replaced with a newer version which uses SDL (optionally)
  for multiplatform support (Fabrice)
- Sorenson Version 3 codec (SVQ3) support has been added (decoding only) - donated
  by anonymous
- AMR format has been added (Johannes Carlsson)
- 3GP support has been added (Johannes Carlsson)
- VP3 codec has been added (Mike Melanson)
- more MPEG-1/2 fixes
- better multiplatform support, MS Visual Studio fixes (various)
- AltiVec optimizations (Magnus Damn and others)
- SH4 processor support has been added (BERO)
- new public interfaces (avcodec_get_pix_fmt) (Roman Shaposhnick)
- VOB streaming support (Brian Foley)
- better MP3 autodetection (Andriy Rysin)
- qpel encoding (Michael)
- 4mv+b frames encoding finally fixed (Michael)
- chroma ME (Michael)
- 5 comparison functions for ME (Michael)
- B-frame encoding speedup (Michael)
- WMV2 codec (unfinished - Michael)
- user specified diamond size for EPZS (Michael)
- Playstation STR playback subsystem, still experimental (Mike and Michael)
- ASV2 codec (Michael)
- CLJR decoder (Alex)

.. And lots more new enhancements and fixes.


version 0.4.6:

- completely new integer only MPEG audio layer 1/2/3 decoder rewritten
  from scratch
- Recoded DCT and motion vector search with gcc (no longer depends on nasm)
- fix quantization bug in AC3 encoder
- added PCM codecs and format. Corrected WAV/AVI/ASF PCM issues
- added prototype ffplay program
- added GOB header parsing on H.263/H.263+ decoder (Juanjo)
- bug fix on MCBPC tables of H.263 (Juanjo)
- bug fix on DC coefficients of H.263 (Juanjo)
- added Advanced Prediction Mode on H.263/H.263+ decoder (Juanjo)
- now we can decode H.263 streams found in QuickTime files (Juanjo)
- now we can decode H.263 streams found in VIVO v1 files(Juanjo)
- preliminary RTP "friendly" mode for H.263/H.263+ coding. (Juanjo)
- added GOB header for H.263/H.263+ coding on RTP mode (Juanjo)
- now H.263 picture size is returned on the first decoded frame (Juanjo)
- added first regression tests
- added MPEG-2 TS demuxer
- new demux API for libav
- more accurate and faster IDCT (Michael)
- faster and entropy-controlled motion search (Michael)
- two pass video encoding (Michael)
- new video rate control (Michael)
- added MSMPEG4V1, MSMPEGV2 and WMV1 support (Michael)
- great performance improvement of video encoders and decoders (Michael)
- new and faster bit readers and vlc parsers (Michael)
- high quality encoding mode: tries all macroblock/VLC types (Michael)
- added DV video decoder
- preliminary RTP/RTSP support in ffserver and libavformat
- H.263+ AIC decoding/encoding support (Juanjo)
- VCD MPEG-PS mode (Juanjo)
- PSNR stuff (Juanjo)
- simple stats output (Juanjo)
- 16-bit and 15-bit RGB/BGR/GBR support (Bisqwit)


version 0.4.5:

- some header fixes (Zdenek Kabelac <kabi at informatics.muni.cz>)
- many MMX optimizations (Nick Kurshev <nickols_k at mail.ru>)
- added configure system (actually a small shell script)
- added MPEG audio layer 1/2/3 decoding using LGPL'ed mpglib by
  Michael Hipp (temporary solution - waiting for integer only
  decoder)
- fixed VIDIOCSYNC interrupt
- added Intel H.263 decoding support ('I263' AVI fourCC)
- added Real Video 1.0 decoding (needs further testing)
- simplified image formats again. Added PGM format (=grey
  pgm). Renamed old PGM to PGMYUV.
- fixed msmpeg4 slice issues (tell me if you still find problems)
- fixed OpenDivX bugs with newer versions (added VOL header decoding)
- added support for MPlayer interface
- added macroblock skip optimization
- added MJPEG decoder
- added mmx/mmxext IDCT from libmpeg2
- added pgmyuvpipe, ppm, and ppm_pipe formats (original patch by Celer
  <celer at shell.scrypt.net>)
- added pixel format conversion layer (e.g. for MJPEG or PPM)
- added deinterlacing option
- MPEG-1/2 fixes
- MPEG-4 vol header fixes (Jonathan Marsden <snmjbm at pacbell.net>)
- ARM optimizations (Lionel Ulmer <lionel.ulmer at free.fr>).
- Windows porting of file converter
- added MJPEG raw format (input/output)
- added JPEG image format support (input/output)


version 0.4.4:

- fixed some std header definitions (Bjorn Lindgren
  <bjorn.e.lindgren at telia.com>).
- added MPEG demuxer (MPEG-1 and 2 compatible).
- added ASF demuxer
- added prototype RM demuxer
- added AC3 decoding (done with libac3 by Aaron Holtzman)
- added decoding codec parameter guessing (.e.g. for MPEG, because the
  header does not include them)
- fixed header generation in MPEG-1, AVI and ASF muxer: wmplayer can now
  play them (only tested video)
- fixed H.263 white bug
- fixed phase rounding in img resample filter
- add MMX code for polyphase img resample filter
- added CPU autodetection
- added generic title/author/copyright/comment string handling (ASF and RM
  use them)
- added SWF demux to extract MP3 track (not usable yet because no MP3
  decoder)
- added fractional frame rate support
- codecs are no longer searched by read_header() (should fix ffserver
  segfault)


version 0.4.3:

- BGR24 patch (initial patch by Jeroen Vreeken <pe1rxq at amsat.org>)
- fixed raw yuv output
- added motion rounding support in MPEG-4
- fixed motion bug rounding in MSMPEG4
- added B-frame handling in video core
- added full MPEG-1 decoding support
- added partial (frame only) MPEG-2 support
- changed the FOURCC code for H.263 to "U263" to be able to see the
  +AVI/H.263 file with the UB Video H.263+ decoder. MPlayer works with
  this +codec ;) (JuanJo).
- Halfpel motion estimation after MB type selection (JuanJo)
- added pgm and .Y.U.V output format
- suppressed 'img:' protocol. Simply use: /tmp/test%d.[pgm|Y] as input or
  output.
- added pgmpipe I/O format (original patch from Martin Aumueller
  <lists at reserv.at>, but changed completely since we use a format
  instead of a protocol)


version 0.4.2:

- added H.263/MPEG-4/MSMPEG4 decoding support. MPEG-4 decoding support
  (for OpenDivX) is almost complete: 8x8 MVs and rounding are
  missing. MSMPEG4 support is complete.
- added prototype MPEG-1 decoder. Only I- and P-frames handled yet (it
  can decode ffmpeg MPEGs :-)).
- added libavcodec API documentation (see apiexample.c).
- fixed image polyphase bug (the bottom of some images could be
  greenish)
- added support for non clipped motion vectors (decoding only)
  and image sizes non-multiple of 16
- added support for AC prediction (decoding only)
- added file overwrite confirmation (can be disabled with -y)
- added custom size picture to H.263 using H.263+ (Juanjo)


version 0.4.1:

- added MSMPEG4 (aka DivX) compatible encoder. Changed default codec
  of AVI and ASF to DIV3.
- added -me option to set motion estimation method
  (default=log). suppressed redundant -hq option.
- added options -acodec and -vcodec to force a given codec (useful for
  AVI for example)
- fixed -an option
- improved dct_quantize speed
- factorized some motion estimation code


version 0.4.0:

- removing grab code from ffserver and moved it to ffmpeg. Added
  multistream support to ffmpeg.
- added timeshifting support for live feeds (option ?date=xxx in the
  URL)
- added high quality image resize code with polyphase filter (need
  mmx/see optimization). Enable multiple image size support in ffserver.
- added multi live feed support in ffserver
- suppressed master feature from ffserver (it should be done with an
  external program which opens the .ffm url and writes it to another
  ffserver)
- added preliminary support for video stream parsing (WAV and AVI half
  done). Added proper support for audio/video file conversion in
  ffmpeg.
- added preliminary support for video file sending from ffserver
- redesigning I/O subsystem: now using URL based input and output
  (see avio.h)
- added WAV format support
- added "tty user interface" to ffmpeg to stop grabbing gracefully
- added MMX/SSE optimizations to SAD (Sums of Absolutes Differences)
  (Juan J. Sierralta P. a.k.a. "Juanjo" <juanjo at atmlab.utfsm.cl>)
- added MMX DCT from mpeg2_movie 1.5 (Juanjo)
- added new motion estimation algorithms, log and phods (Juanjo)
- changed directories: libav for format handling, libavcodec for
  codecs


version 0.3.4:

- added stereo in MPEG audio encoder


version 0.3.3:

- added 'high quality' mode which use motion vectors. It can be used in
  real time at low resolution.
- fixed rounding problems which caused quality problems at high
  bitrates and large GOP size


version 0.3.2: small fixes

- ASF fixes
- put_seek bug fix


version 0.3.1: added avi/divx support

- added AVI support
- added MPEG-4 codec compatible with OpenDivX. It is based on the H.263 codec
- added sound for flash format (not tested)


version 0.3: initial public release<|MERGE_RESOLUTION|>--- conflicted
+++ resolved
@@ -6,7 +6,7 @@
 - TDSC decoder
 - DTS lossless extension (XLL) decoding (not lossless, disabled by default)
 - showwavespic filter
-- libdcadec wrapper
+- DTS decoding through libdcadec
 - Drop support for nvenc API before 5.0
 - nvenc H265 encoder
 - Detelecine filter
@@ -48,16 +48,7 @@
 - Fix stsd atom corruption in DNxHD QuickTimes
 - Canopus HQX decoder
 - RTP depacketization of T.140 text (RFC 4103)
-<<<<<<< HEAD
 - Port MIPS optimizations to 64-bit
-=======
-- VP9 RTP payload format (draft 0) experimental depacketizer
-- TDSC decoder
-- DTS lossless extension (XLL) decoding (not lossless, disabled by default)
-- Intel QSV-accelerated H.264 encoding
-- MMAL-accelerated H.264 decoding
-- DTS decoding through libdcadec
->>>>>>> 72025ac3
 
 
 version 2.5:
