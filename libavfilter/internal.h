--- conflicted
+++ resolved
@@ -387,7 +387,12 @@
 void ff_filter_graph_remove_filter(AVFilterGraph *graph, AVFilterContext *filter);
 
 /**
-<<<<<<< HEAD
+ * The filter is aware of hardware frames, and any hardware frame context
+ * should not be automatically propagated through it.
+ */
+#define FF_FILTER_FLAG_HWFRAME_AWARE (1 << 0)
+
+/**
  * Run one round of processing on a filter graph.
  */
 int ff_filter_graph_run_once(AVFilterGraph *graph);
@@ -413,11 +418,5 @@
  * This number is always same or less than graph->nb_threads.
  */
 int ff_filter_get_nb_threads(AVFilterContext *ctx);
-=======
- * The filter is aware of hardware frames, and any hardware frame context
- * should not be automatically propagated through it.
- */
-#define FF_FILTER_FLAG_HWFRAME_AWARE (1 << 0)
->>>>>>> e3fb74f7
 
 #endif /* AVFILTER_INTERNAL_H */