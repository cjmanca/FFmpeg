/*
 * "Real" compatible muxer and demuxer.
 * Copyright (c) 2000, 2001 Fabrice Bellard
 *
 * This file is part of FFmpeg.
 *
 * FFmpeg is free software; you can redistribute it and/or
 * modify it under the terms of the GNU Lesser General Public
 * License as published by the Free Software Foundation; either
 * version 2.1 of the License, or (at your option) any later version.
 *
 * FFmpeg is distributed in the hope that it will be useful,
 * but WITHOUT ANY WARRANTY; without even the implied warranty of
 * MERCHANTABILITY or FITNESS FOR A PARTICULAR PURPOSE.  See the GNU
 * Lesser General Public License for more details.
 *
 * You should have received a copy of the GNU Lesser General Public
 * License along with FFmpeg; if not, write to the Free Software
 * Foundation, Inc., 51 Franklin Street, Fifth Floor, Boston, MA 02110-1301 USA
 */

#ifndef AVFORMAT_RM_H
#define AVFORMAT_RM_H

#include "avformat.h"
#include "internal.h"

extern const char * const ff_rm_metadata[4];
extern const AVCodecTag ff_rm_codec_tags[];

typedef struct RMStream RMStream;

RMStream *ff_rm_alloc_rmstream (void);
void      ff_rm_free_rmstream  (RMStream *rms);

/*< input format for Realmedia-style RTSP streams */
extern AVInputFormat ff_rdt_demuxer;

/**
 * Read the MDPR chunk, which contains stream-specific codec initialization
 * parameters.
 *
 * @param s context containing RMContext and AVIOContext for stream reading
 * @param pb context to read the data from
 * @param st the stream that the MDPR chunk belongs to and where to store the
 *           parameters read from the chunk into
 * @param rst real-specific stream information
 * @param codec_data_size size of the MDPR chunk
 * @return 0 on success, errno codes on error
 */
int ff_rm_read_mdpr_codecdata (AVFormatContext *s, AVIOContext *pb,
                               AVStream *st, RMStream *rst,
<<<<<<< HEAD
                               int codec_data_size, const uint8_t *mime);
=======
                               unsigned int codec_data_size);
>>>>>>> 1c77ead1

/**
 * Parse one rm-stream packet from the input bytestream.
 *
 * @param s context containing RMContext and AVIOContext for stream reading
 * @param pb context to read the data from
 * @param st stream to which the packet to be read belongs
 * @param rst Real-specific stream information
 * @param len packet length to read from the input
 * @param pkt packet location to store the parsed packet data
 * @param seq pointer to an integer containing the sequence number, may be
 *            updated
 * @param flags the packet flags
 * @param ts timestamp of the current packet
 * @return <0 on error, 0 if a packet was placed in the pkt pointer. A
 *         value >0 means that no data was placed in pkt, but that cached
 *         data is available by calling ff_rm_retrieve_cache().
 */
int ff_rm_parse_packet (AVFormatContext *s, AVIOContext *pb,
                        AVStream *st, RMStream *rst, int len,
                        AVPacket *pkt, int *seq, int flags, int64_t ts);

/**
 * Retrieve one cached packet from the rm-context. The real container can
 * store several packets (as interpreted by the codec) in a single container
 * packet, which means the demuxer holds some back when the first container
 * packet is parsed and returned. The result is that rm->audio_pkt_cnt is
 * a positive number, the amount of cached packets. Using this function, each
 * of those packets can be retrieved sequentially.
 *
 * @param s context containing RMContext and AVIOContext for stream reading
 * @param pb context to read the data from
 * @param st stream that this packet belongs to
 * @param rst Real-specific stream information
 * @param pkt location to store the packet data
 * @return the number of samples left for subsequent calls to this same
 *          function, or 0 if all samples have been retrieved.
 */
int ff_rm_retrieve_cache (AVFormatContext *s, AVIOContext *pb,
                          AVStream *st, RMStream *rst, AVPacket *pkt);

#endif /* AVFORMAT_RM_H */<|MERGE_RESOLUTION|>--- conflicted
+++ resolved
@@ -50,11 +50,7 @@
  */
 int ff_rm_read_mdpr_codecdata (AVFormatContext *s, AVIOContext *pb,
                                AVStream *st, RMStream *rst,
-<<<<<<< HEAD
-                               int codec_data_size, const uint8_t *mime);
-=======
-                               unsigned int codec_data_size);
->>>>>>> 1c77ead1
+                               unsigned int codec_data_size, const uint8_t *mime);
 
 /**
  * Parse one rm-stream packet from the input bytestream.
