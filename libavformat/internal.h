/*
 * copyright (c) 2001 Fabrice Bellard
 *
 * This file is part of FFmpeg.
 *
 * FFmpeg is free software; you can redistribute it and/or
 * modify it under the terms of the GNU Lesser General Public
 * License as published by the Free Software Foundation; either
 * version 2.1 of the License, or (at your option) any later version.
 *
 * FFmpeg is distributed in the hope that it will be useful,
 * but WITHOUT ANY WARRANTY; without even the implied warranty of
 * MERCHANTABILITY or FITNESS FOR A PARTICULAR PURPOSE.  See the GNU
 * Lesser General Public License for more details.
 *
 * You should have received a copy of the GNU Lesser General Public
 * License along with FFmpeg; if not, write to the Free Software
 * Foundation, Inc., 51 Franklin Street, Fifth Floor, Boston, MA 02110-1301 USA
 */

#ifndef AVFORMAT_INTERNAL_H
#define AVFORMAT_INTERNAL_H

#include <stdint.h>

#include "libavutil/bprint.h"
#include "avformat.h"
#include "os_support.h"

#define MAX_URL_SIZE 4096

/** size of probe buffer, for guessing file type from file contents */
#define PROBE_BUF_MIN 2048
#define PROBE_BUF_MAX (1 << 20)

#define MAX_PROBE_PACKETS 2500

#ifdef DEBUG
#    define hex_dump_debug(class, buf, size) av_hex_dump_log(class, AV_LOG_DEBUG, buf, size)
#else
#    define hex_dump_debug(class, buf, size) do { if (0) av_hex_dump_log(class, AV_LOG_DEBUG, buf, size); } while(0)
#endif

typedef struct AVCodecTag {
    enum AVCodecID id;
    unsigned int tag;
} AVCodecTag;

typedef struct CodecMime{
    char str[32];
    enum AVCodecID id;
} CodecMime;

/*************************************************/
/* fractional numbers for exact pts handling */

/**
 * The exact value of the fractional number is: 'val + num / den'.
 * num is assumed to be 0 <= num < den.
 */
typedef struct FFFrac {
    int64_t val, num, den;
} FFFrac;


struct AVFormatInternal {
    /**
     * Number of streams relevant for interleaving.
     * Muxing only.
     */
    int nb_interleaved_streams;

    /**
     * This buffer is only needed when packets were already buffered but
     * not decoded, for example to get the codec parameters in MPEG
     * streams.
     */
    struct AVPacketList *packet_buffer;
    struct AVPacketList *packet_buffer_end;

    /* av_seek_frame() support */
    int64_t data_offset; /**< offset of the first packet */

    /**
     * Raw packets from the demuxer, prior to parsing and decoding.
     * This buffer is used for buffering packets until the codec can
     * be identified, as parsing cannot be done without knowing the
     * codec.
     */
    struct AVPacketList *raw_packet_buffer;
    struct AVPacketList *raw_packet_buffer_end;
    /**
     * Packets split by the parser get queued here.
     */
    struct AVPacketList *parse_queue;
    struct AVPacketList *parse_queue_end;
    /**
     * Remaining size available for raw_packet_buffer, in bytes.
     */
#define RAW_PACKET_BUFFER_SIZE 2500000
    int raw_packet_buffer_remaining_size;

    /**
     * Offset to remap timestamps to be non-negative.
     * Expressed in timebase units.
     * @see AVStream.mux_ts_offset
     */
    int64_t offset;

    /**
     * Timebase for the timestamp offset.
     */
    AVRational offset_timebase;

#if FF_API_COMPUTE_PKT_FIELDS2
    int missing_ts_warning;
#endif

    int inject_global_side_data;

    int avoid_negative_ts_use_pts;

    /**
     * Whether or not a header has already been written
     */
    int header_written;
    int write_header_ret;
};

struct AVStreamInternal {
    /**
     * Set to 1 if the codec allows reordering, so pts can be different
     * from dts.
     */
    int reorder;

    /**
     * bitstream filter to run on stream
     * - encoding: Set by muxer using ff_stream_add_bitstream_filter
     * - decoding: unused
     */
    AVBitStreamFilterContext *bsfc;

    /**
     * Whether or not check_bitstream should still be run on each packet
     */
    int bitstream_checked;

    /**
     * The codec context used by avformat_find_stream_info, the parser, etc.
     */
    AVCodecContext *avctx;
    /**
     * 1 if avctx has been initialized with the values from the codec parameters
     */
    int avctx_inited;

    enum AVCodecID orig_codec_id;

    /**
     * Whether the internal avctx needs to be updated from codecpar (after a late change to codecpar)
     */
    int need_context_update;
};

#ifdef __GNUC__
#define dynarray_add(tab, nb_ptr, elem)\
do {\
    __typeof__(tab) _tab = (tab);\
    __typeof__(elem) _elem = (elem);\
    (void)sizeof(**_tab == _elem); /* check that types are compatible */\
    av_dynarray_add(_tab, nb_ptr, _elem);\
} while(0)
#else
#define dynarray_add(tab, nb_ptr, elem)\
do {\
    av_dynarray_add((tab), nb_ptr, (elem));\
} while(0)
#endif

struct tm *ff_brktimegm(time_t secs, struct tm *tm);

char *ff_data_to_hex(char *buf, const uint8_t *src, int size, int lowercase);

/**
 * Parse a string of hexadecimal strings. Any space between the hexadecimal
 * digits is ignored.
 *
 * @param data if non-null, the parsed data is written to this pointer
 * @param p the string to parse
 * @return the number of bytes written (or to be written, if data is null)
 */
int ff_hex_to_data(uint8_t *data, const char *p);

/**
 * Add packet to AVFormatContext->packet_buffer list, determining its
 * interleaved position using compare() function argument.
 * @return 0, or < 0 on error
 */
int ff_interleave_add_packet(AVFormatContext *s, AVPacket *pkt,
                             int (*compare)(AVFormatContext *, AVPacket *, AVPacket *));

void ff_read_frame_flush(AVFormatContext *s);

#define NTP_OFFSET 2208988800ULL
#define NTP_OFFSET_US (NTP_OFFSET * 1000000ULL)

/** Get the current time since NTP epoch in microseconds. */
uint64_t ff_ntp_time(void);

/**
 * Append the media-specific SDP fragment for the media stream c
 * to the buffer buff.
 *
 * Note, the buffer needs to be initialized, since it is appended to
 * existing content.
 *
 * @param buff the buffer to append the SDP fragment to
 * @param size the size of the buff buffer
 * @param st the AVStream of the media to describe
 * @param idx the global stream index
 * @param dest_addr the destination address of the media stream, may be NULL
 * @param dest_type the destination address type, may be NULL
 * @param port the destination port of the media stream, 0 if unknown
 * @param ttl the time to live of the stream, 0 if not multicast
 * @param fmt the AVFormatContext, which might contain options modifying
 *            the generated SDP
 */
void ff_sdp_write_media(char *buff, int size, AVStream *st, int idx,
                        const char *dest_addr, const char *dest_type,
                        int port, int ttl, AVFormatContext *fmt);

/**
 * Write a packet to another muxer than the one the user originally
 * intended. Useful when chaining muxers, where one muxer internally
 * writes a received packet to another muxer.
 *
 * @param dst the muxer to write the packet to
 * @param dst_stream the stream index within dst to write the packet to
 * @param pkt the packet to be written
 * @param src the muxer the packet originally was intended for
 * @param interleave 0->use av_write_frame, 1->av_interleaved_write_frame
 * @return the value av_write_frame returned
 */
int ff_write_chained(AVFormatContext *dst, int dst_stream, AVPacket *pkt,
                     AVFormatContext *src, int interleave);

/**
 * Get the length in bytes which is needed to store val as v.
 */
int ff_get_v_length(uint64_t val);

/**
 * Put val using a variable number of bytes.
 */
void ff_put_v(AVIOContext *bc, uint64_t val);

/**
 * Read a whole line of text from AVIOContext. Stop reading after reaching
 * either a \\n, a \\0 or EOF. The returned string is always \\0-terminated,
 * and may be truncated if the buffer is too small.
 *
 * @param s the read-only AVIOContext
 * @param buf buffer to store the read line
 * @param maxlen size of the buffer
 * @return the length of the string written in the buffer, not including the
 *         final \\0
 */
int ff_get_line(AVIOContext *s, char *buf, int maxlen);

#define SPACE_CHARS " \t\r\n"

/**
 * Callback function type for ff_parse_key_value.
 *
 * @param key a pointer to the key
 * @param key_len the number of bytes that belong to the key, including the '='
 *                char
 * @param dest return the destination pointer for the value in *dest, may
 *             be null to ignore the value
 * @param dest_len the length of the *dest buffer
 */
typedef void (*ff_parse_key_val_cb)(void *context, const char *key,
                                    int key_len, char **dest, int *dest_len);
/**
 * Parse a string with comma-separated key=value pairs. The value strings
 * may be quoted and may contain escaped characters within quoted strings.
 *
 * @param str the string to parse
 * @param callback_get_buf function that returns where to store the
 *                         unescaped value string.
 * @param context the opaque context pointer to pass to callback_get_buf
 */
void ff_parse_key_value(const char *str, ff_parse_key_val_cb callback_get_buf,
                        void *context);

/**
 * Find stream index based on format-specific stream ID
 * @return stream index, or < 0 on error
 */
int ff_find_stream_index(AVFormatContext *s, int id);

/**
 * Internal version of av_index_search_timestamp
 */
int ff_index_search_timestamp(const AVIndexEntry *entries, int nb_entries,
                              int64_t wanted_timestamp, int flags);

/**
 * Internal version of av_add_index_entry
 */
int ff_add_index_entry(AVIndexEntry **index_entries,
                       int *nb_index_entries,
                       unsigned int *index_entries_allocated_size,
                       int64_t pos, int64_t timestamp, int size, int distance, int flags);

void ff_configure_buffers_for_index(AVFormatContext *s, int64_t time_tolerance);

/**
 * Add a new chapter.
 *
 * @param s media file handle
 * @param id unique ID for this chapter
 * @param start chapter start time in time_base units
 * @param end chapter end time in time_base units
 * @param title chapter title
 *
 * @return AVChapter or NULL on error
 */
AVChapter *avpriv_new_chapter(AVFormatContext *s, int id, AVRational time_base,
                              int64_t start, int64_t end, const char *title);

/**
 * Ensure the index uses less memory than the maximum specified in
 * AVFormatContext.max_index_size by discarding entries if it grows
 * too large.
 */
void ff_reduce_index(AVFormatContext *s, int stream_index);

enum AVCodecID ff_guess_image2_codec(const char *filename);

/**
 * Perform a binary search using av_index_search_timestamp() and
 * AVInputFormat.read_timestamp().
 *
 * @param target_ts target timestamp in the time base of the given stream
 * @param stream_index stream number
 */
int ff_seek_frame_binary(AVFormatContext *s, int stream_index,
                         int64_t target_ts, int flags);

/**
 * Update cur_dts of all streams based on the given timestamp and AVStream.
 *
 * Stream ref_st unchanged, others set cur_dts in their native time base.
 * Only needed for timestamp wrapping or if (dts not set and pts!=dts).
 * @param timestamp new dts expressed in time_base of param ref_st
 * @param ref_st reference stream giving time_base of param timestamp
 */
void ff_update_cur_dts(AVFormatContext *s, AVStream *ref_st, int64_t timestamp);

int ff_find_last_ts(AVFormatContext *s, int stream_index, int64_t *ts, int64_t *pos,
                    int64_t (*read_timestamp)(struct AVFormatContext *, int , int64_t *, int64_t ));

/**
 * Perform a binary search using read_timestamp().
 *
 * @param target_ts target timestamp in the time base of the given stream
 * @param stream_index stream number
 */
int64_t ff_gen_search(AVFormatContext *s, int stream_index,
                      int64_t target_ts, int64_t pos_min,
                      int64_t pos_max, int64_t pos_limit,
                      int64_t ts_min, int64_t ts_max,
                      int flags, int64_t *ts_ret,
                      int64_t (*read_timestamp)(struct AVFormatContext *, int , int64_t *, int64_t ));

/**
 * Set the time base and wrapping info for a given stream. This will be used
 * to interpret the stream's timestamps. If the new time base is invalid
 * (numerator or denominator are non-positive), it leaves the stream
 * unchanged.
 *
 * @param s stream
 * @param pts_wrap_bits number of bits effectively used by the pts
 *        (used for wrap control)
 * @param pts_num time base numerator
 * @param pts_den time base denominator
 */
void avpriv_set_pts_info(AVStream *s, int pts_wrap_bits,
                         unsigned int pts_num, unsigned int pts_den);

/**
 * Add side data to a packet for changing parameters to the given values.
 * Parameters set to 0 aren't included in the change.
 */
int ff_add_param_change(AVPacket *pkt, int32_t channels,
                        uint64_t channel_layout, int32_t sample_rate,
                        int32_t width, int32_t height);

/**
 * Set the timebase for each stream from the corresponding codec timebase and
 * print it.
 */
int ff_framehash_write_header(AVFormatContext *s);

/**
 * Read a transport packet from a media file.
 *
 * @param s media file handle
 * @param pkt is filled
 * @return 0 if OK, AVERROR_xxx on error
 */
int ff_read_packet(AVFormatContext *s, AVPacket *pkt);

/**
 * Interleave a packet per dts in an output media file.
 *
 * Packets with pkt->destruct == av_destruct_packet will be freed inside this
 * function, so they cannot be used after it. Note that calling av_packet_unref()
 * on them is still safe.
 *
 * @param s media file handle
 * @param out the interleaved packet will be output here
 * @param pkt the input packet
 * @param flush 1 if no further packets are available as input and all
 *              remaining packets should be output
 * @return 1 if a packet was output, 0 if no packet could be output,
 *         < 0 if an error occurred
 */
int ff_interleave_packet_per_dts(AVFormatContext *s, AVPacket *out,
                                 AVPacket *pkt, int flush);

void ff_free_stream(AVFormatContext *s, AVStream *st);

/**
 * Return the frame duration in seconds. Return 0 if not available.
 */
void ff_compute_frame_duration(AVFormatContext *s, int *pnum, int *pden, AVStream *st,
                               AVCodecParserContext *pc, AVPacket *pkt);

unsigned int ff_codec_get_tag(const AVCodecTag *tags, enum AVCodecID id);

enum AVCodecID ff_codec_get_id(const AVCodecTag *tags, unsigned int tag);

/**
 * Select a PCM codec based on the given parameters.
 *
 * @param bps     bits-per-sample
 * @param flt     floating-point
 * @param be      big-endian
 * @param sflags  signed flags. each bit corresponds to one byte of bit depth.
 *                e.g. the 1st bit indicates if 8-bit should be signed or
 *                unsigned, the 2nd bit indicates if 16-bit should be signed or
 *                unsigned, etc... This is useful for formats such as WAVE where
 *                only 8-bit is unsigned and all other bit depths are signed.
 * @return        a PCM codec id or AV_CODEC_ID_NONE
 */
enum AVCodecID ff_get_pcm_codec_id(int bps, int flt, int be, int sflags);

/**
 * Chooses a timebase for muxing the specified stream.
 *
 * The chosen timebase allows sample accurate timestamps based
 * on the framerate or sample rate for audio streams. It also is
 * at least as precise as 1/min_precision would be.
 */
AVRational ff_choose_timebase(AVFormatContext *s, AVStream *st, int min_precision);

/**
 * Chooses a timebase for muxing the specified stream.
 */
enum AVChromaLocation ff_choose_chroma_location(AVFormatContext *s, AVStream *st);

/**
 * Generate standard extradata for AVC-Intra based on width/height and field
 * order.
 */
int ff_generate_avci_extradata(AVStream *st);

/**
 * Add a bitstream filter to a stream.
 *
 * @param st output stream to add a filter to
 * @param name the name of the filter to add
 * @param args filter-specific argument string
 * @return  >0 on success;
 *          AVERROR code on failure
 */
int ff_stream_add_bitstream_filter(AVStream *st, const char *name, const char *args);

/**
 * Wrap errno on rename() error.
 *
 * @param oldpath source path
 * @param newpath destination path
 * @return        0 or AVERROR on failure
 */
static inline int ff_rename(const char *oldpath, const char *newpath, void *logctx)
{
    int ret = 0;
    if (rename(oldpath, newpath) == -1) {
        ret = AVERROR(errno);
        if (logctx)
            av_log(logctx, AV_LOG_ERROR, "failed to rename file %s to %s\n", oldpath, newpath);
    }
    return ret;
}

/**
 * Allocate extradata with additional AV_INPUT_BUFFER_PADDING_SIZE at end
 * which is always set to 0.
 *
 * @param size size of extradata
 * @return 0 if OK, AVERROR_xxx on error
 */
int ff_alloc_extradata(AVCodecParameters *par, int size);

/**
 * Allocate extradata with additional AV_INPUT_BUFFER_PADDING_SIZE at end
 * which is always set to 0 and fill it from pb.
 *
 * @param size size of extradata
 * @return >= 0 if OK, AVERROR_xxx on error
 */
int ff_get_extradata(AVFormatContext *s, AVCodecParameters *par, AVIOContext *pb, int size);

/**
 * add frame for rfps calculation.
 *
 * @param dts timestamp of the i-th frame
 * @return 0 if OK, AVERROR_xxx on error
 */
int ff_rfps_add_frame(AVFormatContext *ic, AVStream *st, int64_t dts);

void ff_rfps_calculate(AVFormatContext *ic);

/**
 * Flags for AVFormatContext.write_uncoded_frame()
 */
enum AVWriteUncodedFrameFlags {

    /**
     * Query whether the feature is possible on this stream.
     * The frame argument is ignored.
     */
    AV_WRITE_UNCODED_FRAME_QUERY           = 0x0001,

};

/**
 * Copies the whilelists from one context to the other
 */
int ff_copy_whiteblacklists(AVFormatContext *dst, AVFormatContext *src);

int ffio_open2_wrapper(struct AVFormatContext *s, AVIOContext **pb, const char *url, int flags,
                       const AVIOInterruptCB *int_cb, AVDictionary **options);

/**
 * Returned by demuxers to indicate that data was consumed but discarded
 * (ignored streams or junk data). The framework will re-call the demuxer.
 */
#define FFERROR_REDO FFERRTAG('R','E','D','O')

/*
 * A wrapper around AVFormatContext.io_close that should be used
 * instead of calling the pointer directly.
 */
void ff_format_io_close(AVFormatContext *s, AVIOContext **pb);

/**
<<<<<<< HEAD
 * Parse creation_time in AVFormatContext metadata if exists and warn if the
 * parsing fails.
 *
 * @param s AVFormatContext
 * @param timestamp parsed timestamp in microseconds, only set on successful parsing
 * @param return_seconds set this to get the number of seconds in timestamp instead of microseconds
 * @return 1 if OK, 0 if the metadata was not present, AVERROR(EINVAL) on parse error
 */
int ff_parse_creation_time_metadata(AVFormatContext *s, int64_t *timestamp, int return_seconds);

/**
 * Standardize creation_time metadata in AVFormatContext to an ISO-8601
 * timestamp string.
 *
 * @param s AVFormatContext
 * @return <0 on error
 */
int ff_standardize_creation_time(AVFormatContext *s);

#define CONTAINS_PAL 2
/**
 * Reshuffles the lines to use the user specified stride.
 *
 * @param ppkt input and output packet
 * @return negative error code or
 *         0 if no new packet was allocated
 *         non-zero if a new packet was allocated and ppkt has to be freed
 *         CONTAINS_PAL if in addition to a new packet the old contained a palette
 */
int ff_reshuffle_raw_rgb(AVFormatContext *s, AVPacket **ppkt, AVCodecParameters *par, int expected_stride);

/**
 * Retrieves the palette from a packet, either from side data, or
 * appended to the video data in the packet itself (raw video only).
 * It is commonly used after a call to ff_reshuffle_raw_rgb().
 *
 * Use 0 for the ret parameter to check for side data only.
 *
 * @param pkt pointer to packet before calling ff_reshuffle_raw_rgb()
 * @param ret return value from ff_reshuffle_raw_rgb(), or 0
 * @param palette pointer to palette buffer
 * @return negative error code or
 *         1 if the packet has a palette, else 0
 */
int ff_get_packet_palette(AVFormatContext *s, AVPacket *pkt, int ret, uint32_t *palette);

/**
 * Finalize buf into extradata and set its size appropriately.
 */
int ff_bprint_to_codecpar_extradata(AVCodecParameters *par, struct AVBPrint *buf);
=======
 * Find the next packet in the interleaving queue for the given stream.
 * The packet is not removed from the interleaving queue, but only
 * a pointer to it is returned.
 *
 * @return a pointer to the next packet, or NULL if no packet is queued
 *         for this stream.
 */
const AVPacket *ff_interleaved_peek(AVFormatContext *s, int stream);
>>>>>>> e1eb0fc9

#endif /* AVFORMAT_INTERNAL_H */<|MERGE_RESOLUTION|>--- conflicted
+++ resolved
@@ -569,7 +569,6 @@
 void ff_format_io_close(AVFormatContext *s, AVIOContext **pb);
 
 /**
-<<<<<<< HEAD
  * Parse creation_time in AVFormatContext metadata if exists and warn if the
  * parsing fails.
  *
@@ -620,7 +619,8 @@
  * Finalize buf into extradata and set its size appropriately.
  */
 int ff_bprint_to_codecpar_extradata(AVCodecParameters *par, struct AVBPrint *buf);
-=======
+
+/**
  * Find the next packet in the interleaving queue for the given stream.
  * The packet is not removed from the interleaving queue, but only
  * a pointer to it is returned.
@@ -629,6 +629,5 @@
  *         for this stream.
  */
 const AVPacket *ff_interleaved_peek(AVFormatContext *s, int stream);
->>>>>>> e1eb0fc9
 
 #endif /* AVFORMAT_INTERNAL_H */