/*
 * MXF demuxer.
 * Copyright (c) 2006 SmartJog S.A., Baptiste Coudurier <baptiste dot coudurier at smartjog dot com>
 *
 * This file is part of FFmpeg.
 *
 * FFmpeg is free software; you can redistribute it and/or
 * modify it under the terms of the GNU Lesser General Public
 * License as published by the Free Software Foundation; either
 * version 2.1 of the License, or (at your option) any later version.
 *
 * FFmpeg is distributed in the hope that it will be useful,
 * but WITHOUT ANY WARRANTY; without even the implied warranty of
 * MERCHANTABILITY or FITNESS FOR A PARTICULAR PURPOSE.  See the GNU
 * Lesser General Public License for more details.
 *
 * You should have received a copy of the GNU Lesser General Public
 * License along with FFmpeg; if not, write to the Free Software
 * Foundation, Inc., 51 Franklin Street, Fifth Floor, Boston, MA 02110-1301 USA
 */

/*
 * References
 * SMPTE 336M KLV Data Encoding Protocol Using Key-Length-Value
 * SMPTE 377M MXF File Format Specifications
 * SMPTE 378M Operational Pattern 1a
 * SMPTE 379M MXF Generic Container
 * SMPTE 381M Mapping MPEG Streams into the MXF Generic Container
 * SMPTE 382M Mapping AES3 and Broadcast Wave Audio into the MXF Generic Container
 * SMPTE 383M Mapping DV-DIF Data to the MXF Generic Container
 *
 * Principle
 * Search for Track numbers which will identify essence element KLV packets.
 * Search for SourcePackage which define tracks which contains Track numbers.
 * Material Package contains tracks with reference to SourcePackage tracks.
 * Search for Descriptors (Picture, Sound) which contains codec info and parameters.
 * Assign Descriptors to correct Tracks.
 *
 * Metadata reading functions read Local Tags, get InstanceUID(0x3C0A) then add MetaDataSet to MXFContext.
 * Metadata parsing resolves Strong References to objects.
 *
 * Simple demuxer, only OP1A supported and some files might not work at all.
 * Only tracks with associated descriptors will be decoded. "Highly Desirable" SMPTE 377M D.1
 */

//#define DEBUG

#include "libavutil/aes.h"
#include "libavutil/mathematics.h"
#include "libavcodec/bytestream.h"
#include "libavutil/timecode.h"
#include "avformat.h"
#include "internal.h"
#include "mxf.h"

typedef enum {
    Header,
    BodyPartition,
    Footer
} MXFPartitionType;

typedef enum {
    OP1a = 1,
    OP1b,
    OP1c,
    OP2a,
    OP2b,
    OP2c,
    OP3a,
    OP3b,
    OP3c,
    OPAtom,
    OPSONYOpt,  /* FATE sample, violates the spec in places */
} MXFOP;

typedef struct {
    int closed;
    int complete;
    MXFPartitionType type;
    uint64_t previous_partition;
    int index_sid;
    int body_sid;
    int64_t this_partition;
    int64_t essence_offset;         ///< absolute offset of essence
    int64_t essence_length;
    int32_t kag_size;
    int64_t header_byte_count;
    int64_t index_byte_count;
    int pack_length;
} MXFPartition;

typedef struct {
    UID uid;
    enum MXFMetadataSetType type;
    UID source_container_ul;
} MXFCryptoContext;

typedef struct {
    UID uid;
    enum MXFMetadataSetType type;
    UID source_package_uid;
    UID data_definition_ul;
    int64_t duration;
    int64_t start_position;
    int source_track_id;
} MXFStructuralComponent;

typedef struct {
    UID uid;
    enum MXFMetadataSetType type;
    UID data_definition_ul;
    UID *structural_components_refs;
    int structural_components_count;
    int64_t duration;
} MXFSequence;

typedef struct {
    UID uid;
    enum MXFMetadataSetType type;
    int drop_frame;
    int start_frame;
    struct AVRational rate;
    AVTimecode tc;
} MXFTimecodeComponent;

typedef struct {
    UID uid;
    enum MXFMetadataSetType type;
    MXFSequence *sequence; /* mandatory, and only one */
    UID sequence_ref;
    int track_id;
    uint8_t track_number[4];
    AVRational edit_rate;
    int intra_only;
} MXFTrack;

typedef struct {
    UID uid;
    enum MXFMetadataSetType type;
    UID essence_container_ul;
    UID essence_codec_ul;
    AVRational sample_rate;
    AVRational aspect_ratio;
    int width;
    int height; /* Field height, not frame height */
    int frame_layout; /* See MXFFrameLayout enum */
    int channels;
    int bits_per_sample;
    unsigned int component_depth;
    unsigned int horiz_subsampling;
    unsigned int vert_subsampling;
    UID *sub_descriptors_refs;
    int sub_descriptors_count;
    int linked_track_id;
    uint8_t *extradata;
    int extradata_size;
    enum PixelFormat pix_fmt;
} MXFDescriptor;

typedef struct {
    UID uid;
    enum MXFMetadataSetType type;
    int edit_unit_byte_count;
    int index_sid;
    int body_sid;
    AVRational index_edit_rate;
    uint64_t index_start_position;
    uint64_t index_duration;
    int8_t *temporal_offset_entries;
    int *flag_entries;
    uint64_t *stream_offset_entries;
    int nb_index_entries;
} MXFIndexTableSegment;

typedef struct {
    UID uid;
    enum MXFMetadataSetType type;
    UID package_uid;
    UID *tracks_refs;
    int tracks_count;
    MXFDescriptor *descriptor; /* only one */
    UID descriptor_ref;
} MXFPackage;

typedef struct {
    UID uid;
    enum MXFMetadataSetType type;
} MXFMetadataSet;

/* decoded index table */
typedef struct {
    int index_sid;
    int body_sid;
    int nb_ptses;               /* number of PTSes or total duration of index */
    int64_t first_dts;          /* DTS = EditUnit + first_dts */
    int64_t *ptses;             /* maps EditUnit -> PTS */
    int nb_segments;
    MXFIndexTableSegment **segments;    /* sorted by IndexStartPosition */
    AVIndexEntry *fake_index;   /* used for calling ff_index_search_timestamp() */
} MXFIndexTable;

typedef struct {
    MXFPartition *partitions;
    unsigned partitions_count;
    MXFOP op;
    UID *packages_refs;
    int packages_count;
    MXFMetadataSet **metadata_sets;
    int metadata_sets_count;
    AVFormatContext *fc;
    struct AVAES *aesc;
    uint8_t *local_tags;
    int local_tags_count;
    uint64_t footer_partition;
    KLVPacket current_klv_data;
    int current_klv_index;
    int run_in;
    MXFPartition *current_partition;
    int parsing_backward;
    int64_t last_forward_tell;
    int last_forward_partition;
    int current_edit_unit;
    int nb_index_tables;
    MXFIndexTable *index_tables;
    int edit_units_per_packet;      ///< how many edit units to read at a time (PCM, OPAtom)
} MXFContext;

enum MXFWrappingScheme {
    Frame,
    Clip,
};

/* NOTE: klv_offset is not set (-1) for local keys */
typedef int MXFMetadataReadFunc(void *arg, AVIOContext *pb, int tag, int size, UID uid, int64_t klv_offset);

typedef struct {
    const UID key;
    MXFMetadataReadFunc *read;
    int ctx_size;
    enum MXFMetadataSetType type;
} MXFMetadataReadTableEntry;

/* partial keys to match */
static const uint8_t mxf_header_partition_pack_key[]       = { 0x06,0x0e,0x2b,0x34,0x02,0x05,0x01,0x01,0x0d,0x01,0x02,0x01,0x01,0x02 };
static const uint8_t mxf_essence_element_key[]             = { 0x06,0x0e,0x2b,0x34,0x01,0x02,0x01,0x01,0x0d,0x01,0x03,0x01 };
static const uint8_t mxf_avid_essence_element_key[]        = { 0x06,0x0e,0x2b,0x34,0x01,0x02,0x01,0x01,0x0e,0x04,0x03,0x01 };
static const uint8_t mxf_system_item_key[]                 = { 0x06,0x0E,0x2B,0x34,0x02,0x05,0x01,0x01,0x0D,0x01,0x03,0x01,0x04 };
static const uint8_t mxf_klv_key[]                         = { 0x06,0x0e,0x2b,0x34 };
/* complete keys to match */
static const uint8_t mxf_crypto_source_container_ul[]      = { 0x06,0x0e,0x2b,0x34,0x01,0x01,0x01,0x09,0x06,0x01,0x01,0x02,0x02,0x00,0x00,0x00 };
static const uint8_t mxf_encrypted_triplet_key[]           = { 0x06,0x0e,0x2b,0x34,0x02,0x04,0x01,0x07,0x0d,0x01,0x03,0x01,0x02,0x7e,0x01,0x00 };
static const uint8_t mxf_encrypted_essence_container[]     = { 0x06,0x0e,0x2b,0x34,0x04,0x01,0x01,0x07,0x0d,0x01,0x03,0x01,0x02,0x0b,0x01,0x00 };
static const uint8_t mxf_sony_mpeg4_extradata[]            = { 0x06,0x0e,0x2b,0x34,0x04,0x01,0x01,0x01,0x0e,0x06,0x06,0x02,0x02,0x01,0x00,0x00 };

#define IS_KLV_KEY(x, y) (!memcmp(x, y, sizeof(y)))

static int64_t klv_decode_ber_length(AVIOContext *pb)
{
    uint64_t size = avio_r8(pb);
    if (size & 0x80) { /* long form */
        int bytes_num = size & 0x7f;
        /* SMPTE 379M 5.3.4 guarantee that bytes_num must not exceed 8 bytes */
        if (bytes_num > 8)
            return AVERROR_INVALIDDATA;
        size = 0;
        while (bytes_num--)
            size = size << 8 | avio_r8(pb);
    }
    return size;
}

static int mxf_read_sync(AVIOContext *pb, const uint8_t *key, unsigned size)
{
    int i, b;
    for (i = 0; i < size && !url_feof(pb); i++) {
        b = avio_r8(pb);
        if (b == key[0])
            i = 0;
        else if (b != key[i])
            i = -1;
    }
    return i == size;
}

static int klv_read_packet(KLVPacket *klv, AVIOContext *pb)
{
    if (!mxf_read_sync(pb, mxf_klv_key, 4))
        return AVERROR_INVALIDDATA;
    klv->offset = avio_tell(pb) - 4;
    memcpy(klv->key, mxf_klv_key, 4);
    avio_read(pb, klv->key + 4, 12);
    klv->length = klv_decode_ber_length(pb);
    return klv->length == -1 ? -1 : 0;
}

static int mxf_get_stream_index(AVFormatContext *s, KLVPacket *klv)
{
    int i;

    for (i = 0; i < s->nb_streams; i++) {
        MXFTrack *track = s->streams[i]->priv_data;
        /* SMPTE 379M 7.3 */
        if (!memcmp(klv->key + sizeof(mxf_essence_element_key), track->track_number, sizeof(track->track_number)))
            return i;
    }
    /* return 0 if only one stream, for OP Atom files with 0 as track number */
    return s->nb_streams == 1 ? 0 : -1;
}

/* XXX: use AVBitStreamFilter */
static int mxf_get_d10_aes3_packet(AVIOContext *pb, AVStream *st, AVPacket *pkt, int64_t length)
{
    const uint8_t *buf_ptr, *end_ptr;
    uint8_t *data_ptr;
    int i;

    if (length > 61444) /* worst case PAL 1920 samples 8 channels */
        return AVERROR_INVALIDDATA;
    length = av_get_packet(pb, pkt, length);
    if (length < 0)
        return length;
    data_ptr = pkt->data;
    end_ptr = pkt->data + length;
    buf_ptr = pkt->data + 4; /* skip SMPTE 331M header */
    for (; buf_ptr + st->codec->channels*4 < end_ptr; ) {
        for (i = 0; i < st->codec->channels; i++) {
            uint32_t sample = bytestream_get_le32(&buf_ptr);
            if (st->codec->bits_per_coded_sample == 24)
                bytestream_put_le24(&data_ptr, (sample >> 4) & 0xffffff);
            else
                bytestream_put_le16(&data_ptr, (sample >> 12) & 0xffff);
        }
        buf_ptr += 32 - st->codec->channels*4; // always 8 channels stored SMPTE 331M
    }
    av_shrink_packet(pkt, data_ptr - pkt->data);
    return 0;
}

static int mxf_decrypt_triplet(AVFormatContext *s, AVPacket *pkt, KLVPacket *klv)
{
    static const uint8_t checkv[16] = {0x43, 0x48, 0x55, 0x4b, 0x43, 0x48, 0x55, 0x4b, 0x43, 0x48, 0x55, 0x4b, 0x43, 0x48, 0x55, 0x4b};
    MXFContext *mxf = s->priv_data;
    AVIOContext *pb = s->pb;
    int64_t end = avio_tell(pb) + klv->length;
    int64_t size;
    uint64_t orig_size;
    uint64_t plaintext_size;
    uint8_t ivec[16];
    uint8_t tmpbuf[16];
    int index;

    if (!mxf->aesc && s->key && s->keylen == 16) {
        mxf->aesc = av_malloc(av_aes_size);
        if (!mxf->aesc)
            return AVERROR(ENOMEM);
        av_aes_init(mxf->aesc, s->key, 128, 1);
    }
    // crypto context
    avio_skip(pb, klv_decode_ber_length(pb));
    // plaintext offset
    klv_decode_ber_length(pb);
    plaintext_size = avio_rb64(pb);
    // source klv key
    klv_decode_ber_length(pb);
    avio_read(pb, klv->key, 16);
    if (!IS_KLV_KEY(klv, mxf_essence_element_key))
        return AVERROR_INVALIDDATA;
    index = mxf_get_stream_index(s, klv);
    if (index < 0)
        return AVERROR_INVALIDDATA;
    // source size
    klv_decode_ber_length(pb);
    orig_size = avio_rb64(pb);
    if (orig_size < plaintext_size)
        return AVERROR_INVALIDDATA;
    // enc. code
    size = klv_decode_ber_length(pb);
    if (size < 32 || size - 32 < orig_size)
        return AVERROR_INVALIDDATA;
    avio_read(pb, ivec, 16);
    avio_read(pb, tmpbuf, 16);
    if (mxf->aesc)
        av_aes_crypt(mxf->aesc, tmpbuf, tmpbuf, 1, ivec, 1);
    if (memcmp(tmpbuf, checkv, 16))
        av_log(s, AV_LOG_ERROR, "probably incorrect decryption key\n");
    size -= 32;
    size = av_get_packet(pb, pkt, size);
    if (size < 0)
        return size;
    else if (size < plaintext_size)
        return AVERROR_INVALIDDATA;
    size -= plaintext_size;
    if (mxf->aesc)
        av_aes_crypt(mxf->aesc, &pkt->data[plaintext_size],
                     &pkt->data[plaintext_size], size >> 4, ivec, 1);
    av_shrink_packet(pkt, orig_size);
    pkt->stream_index = index;
    avio_skip(pb, end - avio_tell(pb));
    return 0;
}

static int mxf_read_primer_pack(void *arg, AVIOContext *pb, int tag, int size, UID uid, int64_t klv_offset)
{
    MXFContext *mxf = arg;
    int item_num = avio_rb32(pb);
    int item_len = avio_rb32(pb);

    if (item_len != 18) {
        av_log_ask_for_sample(pb, "unsupported primer pack item length %d\n",
                              item_len);
        return AVERROR_PATCHWELCOME;
    }
    if (item_num > UINT_MAX / item_len)
        return AVERROR_INVALIDDATA;
    mxf->local_tags_count = item_num;
    mxf->local_tags = av_malloc(item_num*item_len);
    if (!mxf->local_tags)
        return AVERROR(ENOMEM);
    avio_read(pb, mxf->local_tags, item_num*item_len);
    return 0;
}

static int mxf_read_partition_pack(void *arg, AVIOContext *pb, int tag, int size, UID uid, int64_t klv_offset)
{
    MXFContext *mxf = arg;
    MXFPartition *partition, *tmp_part;
    UID op;
    uint64_t footer_partition;
    uint32_t nb_essence_containers;

    if (mxf->partitions_count+1 >= UINT_MAX / sizeof(*mxf->partitions))
        return AVERROR(ENOMEM);

    tmp_part = av_realloc(mxf->partitions, (mxf->partitions_count + 1) * sizeof(*mxf->partitions));
    if (!tmp_part)
        return AVERROR(ENOMEM);
    mxf->partitions = tmp_part;

    if (mxf->parsing_backward) {
        /* insert the new partition pack in the middle
         * this makes the entries in mxf->partitions sorted by offset */
        memmove(&mxf->partitions[mxf->last_forward_partition+1],
                &mxf->partitions[mxf->last_forward_partition],
                (mxf->partitions_count - mxf->last_forward_partition)*sizeof(*mxf->partitions));
        partition = mxf->current_partition = &mxf->partitions[mxf->last_forward_partition];
    } else {
        mxf->last_forward_partition++;
        partition = mxf->current_partition = &mxf->partitions[mxf->partitions_count];
    }

    memset(partition, 0, sizeof(*partition));
    mxf->partitions_count++;
    partition->pack_length = avio_tell(pb) - klv_offset + size;

    switch(uid[13]) {
    case 2:
        partition->type = Header;
        break;
    case 3:
        partition->type = BodyPartition;
        break;
    case 4:
        partition->type = Footer;
        break;
    default:
        av_log(mxf->fc, AV_LOG_ERROR, "unknown partition type %i\n", uid[13]);
        return AVERROR_INVALIDDATA;
    }

    /* consider both footers to be closed (there is only Footer and CompleteFooter) */
    partition->closed = partition->type == Footer || !(uid[14] & 1);
    partition->complete = uid[14] > 2;
    avio_skip(pb, 4);
    partition->kag_size = avio_rb32(pb);
    partition->this_partition = avio_rb64(pb);
    partition->previous_partition = avio_rb64(pb);
    footer_partition = avio_rb64(pb);
    partition->header_byte_count = avio_rb64(pb);
    partition->index_byte_count = avio_rb64(pb);
    partition->index_sid = avio_rb32(pb);
    avio_skip(pb, 8);
    partition->body_sid = avio_rb32(pb);
    avio_read(pb, op, sizeof(UID));
    nb_essence_containers = avio_rb32(pb);

    /* some files don'thave FooterPartition set in every partition */
    if (footer_partition) {
        if (mxf->footer_partition && mxf->footer_partition != footer_partition) {
            av_log(mxf->fc, AV_LOG_ERROR,
                   "inconsistent FooterPartition value: %"PRIu64" != %"PRIu64"\n",
                   mxf->footer_partition, footer_partition);
        } else {
            mxf->footer_partition = footer_partition;
        }
    }

    av_dlog(mxf->fc,
            "PartitionPack: ThisPartition = 0x%"PRIX64
            ", PreviousPartition = 0x%"PRIX64", "
            "FooterPartition = 0x%"PRIX64", IndexSID = %i, BodySID = %i\n",
            partition->this_partition,
            partition->previous_partition, footer_partition,
            partition->index_sid, partition->body_sid);

    /* sanity check PreviousPartition if set */
    if (partition->previous_partition &&
        mxf->run_in + partition->previous_partition >= klv_offset) {
        av_log(mxf->fc, AV_LOG_ERROR,
               "PreviousPartition points to this partition or forward\n");
        return AVERROR_INVALIDDATA;
    }

    if      (op[12] == 1 && op[13] == 1) mxf->op = OP1a;
    else if (op[12] == 1 && op[13] == 2) mxf->op = OP1b;
    else if (op[12] == 1 && op[13] == 3) mxf->op = OP1c;
    else if (op[12] == 2 && op[13] == 1) mxf->op = OP2a;
    else if (op[12] == 2 && op[13] == 2) mxf->op = OP2b;
    else if (op[12] == 2 && op[13] == 3) mxf->op = OP2c;
    else if (op[12] == 3 && op[13] == 1) mxf->op = OP3a;
    else if (op[12] == 3 && op[13] == 2) mxf->op = OP3b;
    else if (op[12] == 3 && op[13] == 3) mxf->op = OP3c;
    else if (op[12] == 64&& op[13] == 1) mxf->op = OPSONYOpt;
    else if (op[12] == 0x10) {
        /* SMPTE 390m: "There shall be exactly one essence container"
         * The following block deals with files that violate this, namely:
         * 2011_DCPTEST_24FPS.V.mxf - two ECs, OP1a
         * abcdefghiv016f56415e.mxf - zero ECs, OPAtom, output by Avid AirSpeed */
        if (nb_essence_containers != 1) {
            MXFOP op = nb_essence_containers ? OP1a : OPAtom;

            /* only nag once */
            if (!mxf->op)
                av_log(mxf->fc, AV_LOG_WARNING, "\"OPAtom\" with %u ECs - assuming %s\n",
                       nb_essence_containers, op == OP1a ? "OP1a" : "OPAtom");

            mxf->op = op;
        } else
            mxf->op = OPAtom;
    } else {
        av_log(mxf->fc, AV_LOG_ERROR, "unknown operational pattern: %02xh %02xh - guessing OP1a\n", op[12], op[13]);
        mxf->op = OP1a;
    }

    if (partition->kag_size <= 0 || partition->kag_size > (1 << 20)) {
        av_log(mxf->fc, AV_LOG_WARNING, "invalid KAGSize %i - guessing ", partition->kag_size);

        if (mxf->op == OPSONYOpt)
            partition->kag_size = 512;
        else
            partition->kag_size = 1;

        av_log(mxf->fc, AV_LOG_WARNING, "%i\n", partition->kag_size);
    }

    return 0;
}

static int mxf_add_metadata_set(MXFContext *mxf, void *metadata_set)
{
    MXFMetadataSet **tmp;
    if (mxf->metadata_sets_count+1 >= UINT_MAX / sizeof(*mxf->metadata_sets))
        return AVERROR(ENOMEM);
    tmp = av_realloc(mxf->metadata_sets, (mxf->metadata_sets_count + 1) * sizeof(*mxf->metadata_sets));
    if (!tmp)
        return AVERROR(ENOMEM);
    mxf->metadata_sets = tmp;
    mxf->metadata_sets[mxf->metadata_sets_count] = metadata_set;
    mxf->metadata_sets_count++;
    return 0;
}

static int mxf_read_cryptographic_context(void *arg, AVIOContext *pb, int tag, int size, UID uid, int64_t klv_offset)
{
    MXFCryptoContext *cryptocontext = arg;
    if (size != 16)
        return AVERROR_INVALIDDATA;
    if (IS_KLV_KEY(uid, mxf_crypto_source_container_ul))
        avio_read(pb, cryptocontext->source_container_ul, 16);
    return 0;
}

static int mxf_read_content_storage(void *arg, AVIOContext *pb, int tag, int size, UID uid, int64_t klv_offset)
{
    MXFContext *mxf = arg;
    switch (tag) {
    case 0x1901:
        mxf->packages_count = avio_rb32(pb);
        if (mxf->packages_count >= UINT_MAX / sizeof(UID))
            return AVERROR_INVALIDDATA;
        mxf->packages_refs = av_malloc(mxf->packages_count * sizeof(UID));
        if (!mxf->packages_refs)
            return AVERROR(ENOMEM);
        avio_skip(pb, 4); /* useless size of objects, always 16 according to specs */
        avio_read(pb, (uint8_t *)mxf->packages_refs, mxf->packages_count * sizeof(UID));
        break;
    }
    return 0;
}

static int mxf_read_source_clip(void *arg, AVIOContext *pb, int tag, int size, UID uid, int64_t klv_offset)
{
    MXFStructuralComponent *source_clip = arg;
    switch(tag) {
    case 0x0202:
        source_clip->duration = avio_rb64(pb);
        break;
    case 0x1201:
        source_clip->start_position = avio_rb64(pb);
        break;
    case 0x1101:
        /* UMID, only get last 16 bytes */
        avio_skip(pb, 16);
        avio_read(pb, source_clip->source_package_uid, 16);
        break;
    case 0x1102:
        source_clip->source_track_id = avio_rb32(pb);
        break;
    }
    return 0;
}

static int mxf_read_material_package(void *arg, AVIOContext *pb, int tag, int size, UID uid, int64_t klv_offset)
{
    MXFPackage *package = arg;
    switch(tag) {
    case 0x4403:
        package->tracks_count = avio_rb32(pb);
        if (package->tracks_count >= UINT_MAX / sizeof(UID))
            return AVERROR_INVALIDDATA;
        package->tracks_refs = av_malloc(package->tracks_count * sizeof(UID));
        if (!package->tracks_refs)
            return AVERROR(ENOMEM);
        avio_skip(pb, 4); /* useless size of objects, always 16 according to specs */
        avio_read(pb, (uint8_t *)package->tracks_refs, package->tracks_count * sizeof(UID));
        break;
    }
    return 0;
}

static int mxf_read_timecode_component(void *arg, AVIOContext *pb, int tag, int size, UID uid, int64_t klv_offset)
{
    MXFTimecodeComponent *mxf_timecode = arg;
    switch(tag) {
    case 0x1501:
        mxf_timecode->start_frame = avio_rb64(pb);
        break;
    case 0x1502:
        mxf_timecode->rate = (AVRational){avio_rb16(pb), 1};
        break;
    case 0x1503:
        mxf_timecode->drop_frame = avio_r8(pb);
        break;
    }
    return 0;
}

static int mxf_read_track(void *arg, AVIOContext *pb, int tag, int size, UID uid, int64_t klv_offset)
{
    MXFTrack *track = arg;
    switch(tag) {
    case 0x4801:
        track->track_id = avio_rb32(pb);
        break;
    case 0x4804:
        avio_read(pb, track->track_number, 4);
        break;
    case 0x4B01:
        track->edit_rate.num = avio_rb32(pb);
        track->edit_rate.den = avio_rb32(pb);
        break;
    case 0x4803:
        avio_read(pb, track->sequence_ref, 16);
        break;
    }
    return 0;
}

static int mxf_read_sequence(void *arg, AVIOContext *pb, int tag, int size, UID uid, int64_t klv_offset)
{
    MXFSequence *sequence = arg;
    switch(tag) {
    case 0x0202:
        sequence->duration = avio_rb64(pb);
        break;
    case 0x0201:
        avio_read(pb, sequence->data_definition_ul, 16);
        break;
    case 0x1001:
        sequence->structural_components_count = avio_rb32(pb);
        if (sequence->structural_components_count >= UINT_MAX / sizeof(UID))
            return AVERROR_INVALIDDATA;
        sequence->structural_components_refs = av_malloc(sequence->structural_components_count * sizeof(UID));
        if (!sequence->structural_components_refs)
            return AVERROR(ENOMEM);
        avio_skip(pb, 4); /* useless size of objects, always 16 according to specs */
        avio_read(pb, (uint8_t *)sequence->structural_components_refs, sequence->structural_components_count * sizeof(UID));
        break;
    }
    return 0;
}

static int mxf_read_source_package(void *arg, AVIOContext *pb, int tag, int size, UID uid, int64_t klv_offset)
{
    MXFPackage *package = arg;
    switch(tag) {
    case 0x4403:
        package->tracks_count = avio_rb32(pb);
        if (package->tracks_count >= UINT_MAX / sizeof(UID))
            return AVERROR_INVALIDDATA;
        package->tracks_refs = av_malloc(package->tracks_count * sizeof(UID));
        if (!package->tracks_refs)
            return AVERROR(ENOMEM);
        avio_skip(pb, 4); /* useless size of objects, always 16 according to specs */
        avio_read(pb, (uint8_t *)package->tracks_refs, package->tracks_count * sizeof(UID));
        break;
    case 0x4401:
        /* UMID, only get last 16 bytes */
        avio_skip(pb, 16);
        avio_read(pb, package->package_uid, 16);
        break;
    case 0x4701:
        avio_read(pb, package->descriptor_ref, 16);
        break;
    }
    return 0;
}

static int mxf_read_index_entry_array(AVIOContext *pb, MXFIndexTableSegment *segment)
{
    int i, length;

    segment->nb_index_entries = avio_rb32(pb);
<<<<<<< HEAD
=======
    if (!segment->nb_index_entries)
        return 0;
    else if (segment->nb_index_entries < 0 ||
             segment->nb_index_entries >
             (INT_MAX / sizeof(*segment->stream_offset_entries)))
        return AVERROR(ENOMEM);

>>>>>>> fdaad635
    length = avio_rb32(pb);

    if (!(segment->temporal_offset_entries=av_calloc(segment->nb_index_entries, sizeof(*segment->temporal_offset_entries))) ||
        !(segment->flag_entries          = av_calloc(segment->nb_index_entries, sizeof(*segment->flag_entries))) ||
        !(segment->stream_offset_entries = av_calloc(segment->nb_index_entries, sizeof(*segment->stream_offset_entries))))
        return AVERROR(ENOMEM);

    for (i = 0; i < segment->nb_index_entries; i++) {
        segment->temporal_offset_entries[i] = avio_r8(pb);
        avio_r8(pb);                                        /* KeyFrameOffset */
        segment->flag_entries[i] = avio_r8(pb);
        segment->stream_offset_entries[i] = avio_rb64(pb);
        avio_skip(pb, length - 11);
    }
    return 0;
}

static int mxf_read_index_table_segment(void *arg, AVIOContext *pb, int tag, int size, UID uid, int64_t klv_offset)
{
    MXFIndexTableSegment *segment = arg;
    switch(tag) {
    case 0x3F05:
        segment->edit_unit_byte_count = avio_rb32(pb);
        av_dlog(NULL, "EditUnitByteCount %d\n", segment->edit_unit_byte_count);
        break;
    case 0x3F06:
        segment->index_sid = avio_rb32(pb);
        av_dlog(NULL, "IndexSID %d\n", segment->index_sid);
        break;
    case 0x3F07:
        segment->body_sid = avio_rb32(pb);
        av_dlog(NULL, "BodySID %d\n", segment->body_sid);
        break;
    case 0x3F0A:
        av_dlog(NULL, "IndexEntryArray found\n");
        return mxf_read_index_entry_array(pb, segment);
    case 0x3F0B:
        segment->index_edit_rate.num = avio_rb32(pb);
        segment->index_edit_rate.den = avio_rb32(pb);
        av_dlog(NULL, "IndexEditRate %d/%d\n", segment->index_edit_rate.num,
                segment->index_edit_rate.den);
        break;
    case 0x3F0C:
        segment->index_start_position = avio_rb64(pb);
        av_dlog(NULL, "IndexStartPosition %"PRId64"\n", segment->index_start_position);
        break;
    case 0x3F0D:
        segment->index_duration = avio_rb64(pb);
        av_dlog(NULL, "IndexDuration %"PRId64"\n", segment->index_duration);
        break;
    }
    return 0;
}

static void mxf_read_pixel_layout(AVIOContext *pb, MXFDescriptor *descriptor)
{
    int code, value, ofs = 0;
    char layout[16] = {0};

    do {
        code = avio_r8(pb);
        value = avio_r8(pb);
        av_dlog(NULL, "pixel layout: code %#x\n", code);

        if (ofs < 16) {
            layout[ofs++] = code;
            layout[ofs++] = value;
        }
    } while (code != 0); /* SMPTE 377M E.2.46 */

    ff_mxf_decode_pixel_layout(layout, &descriptor->pix_fmt);
}

static int mxf_read_generic_descriptor(void *arg, AVIOContext *pb, int tag, int size, UID uid, int64_t klv_offset)
{
    MXFDescriptor *descriptor = arg;
    descriptor->pix_fmt = PIX_FMT_NONE;
    switch(tag) {
    case 0x3F01:
        descriptor->sub_descriptors_count = avio_rb32(pb);
        if (descriptor->sub_descriptors_count >= UINT_MAX / sizeof(UID))
            return AVERROR_INVALIDDATA;
        descriptor->sub_descriptors_refs = av_malloc(descriptor->sub_descriptors_count * sizeof(UID));
        if (!descriptor->sub_descriptors_refs)
            return AVERROR(ENOMEM);
        avio_skip(pb, 4); /* useless size of objects, always 16 according to specs */
        avio_read(pb, (uint8_t *)descriptor->sub_descriptors_refs, descriptor->sub_descriptors_count * sizeof(UID));
        break;
    case 0x3004:
        avio_read(pb, descriptor->essence_container_ul, 16);
        break;
    case 0x3006:
        descriptor->linked_track_id = avio_rb32(pb);
        break;
    case 0x3201: /* PictureEssenceCoding */
        avio_read(pb, descriptor->essence_codec_ul, 16);
        break;
    case 0x3203:
        descriptor->width = avio_rb32(pb);
        break;
    case 0x3202:
        descriptor->height = avio_rb32(pb);
        break;
    case 0x320C:
        descriptor->frame_layout = avio_r8(pb);
        break;
    case 0x320E:
        descriptor->aspect_ratio.num = avio_rb32(pb);
        descriptor->aspect_ratio.den = avio_rb32(pb);
        break;
    case 0x3301:
        descriptor->component_depth = avio_rb32(pb);
        break;
    case 0x3302:
        descriptor->horiz_subsampling = avio_rb32(pb);
        break;
    case 0x3308:
        descriptor->vert_subsampling = avio_rb32(pb);
        break;
    case 0x3D03:
        descriptor->sample_rate.num = avio_rb32(pb);
        descriptor->sample_rate.den = avio_rb32(pb);
        break;
    case 0x3D06: /* SoundEssenceCompression */
        avio_read(pb, descriptor->essence_codec_ul, 16);
        break;
    case 0x3D07:
        descriptor->channels = avio_rb32(pb);
        break;
    case 0x3D01:
        descriptor->bits_per_sample = avio_rb32(pb);
        break;
    case 0x3401:
        mxf_read_pixel_layout(pb, descriptor);
        break;
    default:
        /* Private uid used by SONY C0023S01.mxf */
        if (IS_KLV_KEY(uid, mxf_sony_mpeg4_extradata)) {
            descriptor->extradata = av_malloc(size + FF_INPUT_BUFFER_PADDING_SIZE);
            if (!descriptor->extradata)
                return AVERROR(ENOMEM);
            descriptor->extradata_size = size;
            avio_read(pb, descriptor->extradata, size);
        }
        break;
    }
    return 0;
}

/*
 * Match an uid independently of the version byte and up to len common bytes
 * Returns: boolean
 */
static int mxf_match_uid(const UID key, const UID uid, int len)
{
    int i;
    for (i = 0; i < len; i++) {
        if (i != 7 && key[i] != uid[i])
            return 0;
    }
    return 1;
}

static const MXFCodecUL *mxf_get_codec_ul(const MXFCodecUL *uls, UID *uid)
{
    while (uls->uid[0]) {
        if(mxf_match_uid(uls->uid, *uid, uls->matching_len))
            break;
        uls++;
    }
    return uls;
}

static void *mxf_resolve_strong_ref(MXFContext *mxf, UID *strong_ref, enum MXFMetadataSetType type)
{
    int i;

    if (!strong_ref)
        return NULL;
    for (i = 0; i < mxf->metadata_sets_count; i++) {
        if (!memcmp(*strong_ref, mxf->metadata_sets[i]->uid, 16) &&
            (type == AnyType || mxf->metadata_sets[i]->type == type)) {
            return mxf->metadata_sets[i];
        }
    }
    return NULL;
}

static const MXFCodecUL mxf_picture_essence_container_uls[] = {
    // video essence container uls
    { { 0x06,0x0E,0x2B,0x34,0x04,0x01,0x01,0x02,0x0D,0x01,0x03,0x01,0x02,0x04,0x60,0x01 }, 14, CODEC_ID_MPEG2VIDEO }, /* MPEG-ES Frame wrapped */
    { { 0x06,0x0E,0x2B,0x34,0x04,0x01,0x01,0x01,0x0D,0x01,0x03,0x01,0x02,0x02,0x41,0x01 }, 14,    CODEC_ID_DVVIDEO }, /* DV 625 25mbps */
    { { 0x06,0x0E,0x2B,0x34,0x04,0x01,0x01,0x01,0x0D,0x01,0x03,0x01,0x02,0x05,0x00,0x00 }, 14,   CODEC_ID_RAWVIDEO }, /* Uncompressed Picture */
    { { 0x00,0x00,0x00,0x00,0x00,0x00,0x00,0x00,0x00,0x00,0x00,0x00,0x00,0x00,0x00,0x00 },  0,      CODEC_ID_NONE },
};

/* EC ULs for intra-only formats */
static const MXFCodecUL mxf_intra_only_essence_container_uls[] = {
    { { 0x06,0x0E,0x2B,0x34,0x04,0x01,0x01,0x01,0x0D,0x01,0x03,0x01,0x02,0x01,0x00,0x00 }, 14, CODEC_ID_MPEG2VIDEO }, /* MXF-GC SMPTE D-10 Mappings */
    { { 0x00,0x00,0x00,0x00,0x00,0x00,0x00,0x00,0x00,0x00,0x00,0x00,0x00,0x00,0x00,0x00 },  0,       CODEC_ID_NONE },
};

/* intra-only PictureEssenceCoding ULs, where no corresponding EC UL exists */
static const MXFCodecUL mxf_intra_only_picture_essence_coding_uls[] = {
    { { 0x06,0x0E,0x2B,0x34,0x04,0x01,0x01,0x0A,0x04,0x01,0x02,0x02,0x01,0x32,0x00,0x00 }, 14,       CODEC_ID_H264 }, /* H.264/MPEG-4 AVC Intra Profiles */
    { { 0x00,0x00,0x00,0x00,0x00,0x00,0x00,0x00,0x00,0x00,0x00,0x00,0x00,0x00,0x00,0x00 },  0,       CODEC_ID_NONE },
};

static const MXFCodecUL mxf_sound_essence_container_uls[] = {
    // sound essence container uls
    { { 0x06,0x0E,0x2B,0x34,0x04,0x01,0x01,0x01,0x0D,0x01,0x03,0x01,0x02,0x06,0x01,0x00 }, 14, CODEC_ID_PCM_S16LE }, /* BWF Frame wrapped */
    { { 0x06,0x0E,0x2B,0x34,0x04,0x01,0x01,0x02,0x0D,0x01,0x03,0x01,0x02,0x04,0x40,0x01 }, 14,       CODEC_ID_MP2 }, /* MPEG-ES Frame wrapped, 0x40 ??? stream id */
    { { 0x06,0x0E,0x2B,0x34,0x04,0x01,0x01,0x01,0x0D,0x01,0x03,0x01,0x02,0x01,0x01,0x01 }, 14, CODEC_ID_PCM_S16LE }, /* D-10 Mapping 50Mbps PAL Extended Template */
    { { 0x06,0x0E,0x2B,0x34,0x01,0x01,0x01,0xFF,0x4B,0x46,0x41,0x41,0x00,0x0D,0x4D,0x4F }, 14, CODEC_ID_PCM_S16LE }, /* 0001GL00.MXF.A1.mxf_opatom.mxf */
    { { 0x00,0x00,0x00,0x00,0x00,0x00,0x00,0x00,0x00,0x00,0x00,0x00,0x00,0x00,0x00,0x00 },  0,      CODEC_ID_NONE },
};

static int mxf_get_sorted_table_segments(MXFContext *mxf, int *nb_sorted_segments, MXFIndexTableSegment ***sorted_segments)
{
    int i, j, nb_segments = 0;
    MXFIndexTableSegment **unsorted_segments;
    int last_body_sid = -1, last_index_sid = -1, last_index_start = -1;

    /* count number of segments, allocate arrays and copy unsorted segments */
    for (i = 0; i < mxf->metadata_sets_count; i++)
        if (mxf->metadata_sets[i]->type == IndexTableSegment)
            nb_segments++;

    if (!(unsorted_segments = av_calloc(nb_segments, sizeof(*unsorted_segments))) ||
        !(*sorted_segments  = av_calloc(nb_segments, sizeof(**sorted_segments)))) {
        av_freep(sorted_segments);
        av_free(unsorted_segments);
        return AVERROR(ENOMEM);
    }

    for (i = j = 0; i < mxf->metadata_sets_count; i++)
        if (mxf->metadata_sets[i]->type == IndexTableSegment)
            unsorted_segments[j++] = (MXFIndexTableSegment*)mxf->metadata_sets[i];

    *nb_sorted_segments = 0;

    /* sort segments by {BodySID, IndexSID, IndexStartPosition}, remove duplicates while we're at it */
    for (i = 0; i < nb_segments; i++) {
        int best = -1, best_body_sid = -1, best_index_sid = -1, best_index_start = -1;
        uint64_t best_index_duration = 0;

        for (j = 0; j < nb_segments; j++) {
            MXFIndexTableSegment *s = unsorted_segments[j];

            /* Require larger BosySID, IndexSID or IndexStartPosition then the previous entry. This removes duplicates.
             * We want the smallest values for the keys than what we currently have, unless this is the first such entry this time around.
             * If we come across an entry with the same IndexStartPosition but larger IndexDuration, then we'll prefer it over the one we currently have.
             */
            if ((i == 0     || s->body_sid > last_body_sid || s->index_sid > last_index_sid || s->index_start_position > last_index_start) &&
                (best == -1 || s->body_sid < best_body_sid || s->index_sid < best_index_sid || s->index_start_position < best_index_start ||
                (s->index_start_position == best_index_start && s->index_duration > best_index_duration))) {
                best             = j;
                best_body_sid    = s->body_sid;
                best_index_sid   = s->index_sid;
                best_index_start = s->index_start_position;
                best_index_duration = s->index_duration;
            }
        }

        /* no suitable entry found -> we're done */
        if (best == -1)
            break;

        (*sorted_segments)[(*nb_sorted_segments)++] = unsorted_segments[best];
        last_body_sid    = best_body_sid;
        last_index_sid   = best_index_sid;
        last_index_start = best_index_start;
    }

    av_free(unsorted_segments);

    return 0;
}

/**
 * Computes the absolute file offset of the given essence container offset
 */
static int mxf_absolute_bodysid_offset(MXFContext *mxf, int body_sid, int64_t offset, int64_t *offset_out)
{
    int x;
    int64_t offset_in = offset;     /* for logging */

    for (x = 0; x < mxf->partitions_count; x++) {
        MXFPartition *p = &mxf->partitions[x];

        if (p->body_sid != body_sid)
            continue;

        if (offset < p->essence_length || !p->essence_length) {
            *offset_out = p->essence_offset + offset;
            return 0;
        }

        offset -= p->essence_length;
    }

    av_log(mxf->fc, AV_LOG_ERROR,
           "failed to find absolute offset of %"PRIX64" in BodySID %i - partial file?\n",
           offset_in, body_sid);

    return AVERROR_INVALIDDATA;
}

/**
 * Returns the end position of the essence container with given BodySID, or zero if unknown
 */
static int64_t mxf_essence_container_end(MXFContext *mxf, int body_sid)
{
    int x;
    int64_t ret = 0;

    for (x = 0; x < mxf->partitions_count; x++) {
        MXFPartition *p = &mxf->partitions[x];

        if (p->body_sid != body_sid)
            continue;

        if (!p->essence_length)
            return 0;

        ret = p->essence_offset + p->essence_length;
    }

    return ret;
}

/* EditUnit -> absolute offset */
static int mxf_edit_unit_absolute_offset(MXFContext *mxf, MXFIndexTable *index_table, int64_t edit_unit, int64_t *edit_unit_out, int64_t *offset_out, int nag)
{
    int i;
    int64_t offset_temp = 0;

    for (i = 0; i < index_table->nb_segments; i++) {
        MXFIndexTableSegment *s = index_table->segments[i];

        edit_unit = FFMAX(edit_unit, s->index_start_position);  /* clamp if trying to seek before start */

        if (edit_unit < s->index_start_position + s->index_duration) {
            int64_t index = edit_unit - s->index_start_position;

            if (s->edit_unit_byte_count)
                offset_temp += s->edit_unit_byte_count * index;
            else if (s->nb_index_entries) {
                if (s->nb_index_entries == 2 * s->index_duration + 1)
                    index *= 2;     /* Avid index */

                if (index < 0 || index >= s->nb_index_entries) {
                    av_log(mxf->fc, AV_LOG_ERROR, "IndexSID %i segment at %"PRId64" IndexEntryArray too small\n",
                           index_table->index_sid, s->index_start_position);
                    return AVERROR_INVALIDDATA;
                }

                offset_temp = s->stream_offset_entries[index];
            } else {
                av_log(mxf->fc, AV_LOG_ERROR, "IndexSID %i segment at %"PRId64" missing EditUnitByteCount and IndexEntryArray\n",
                       index_table->index_sid, s->index_start_position);
                return AVERROR_INVALIDDATA;
            }

            if (edit_unit_out)
                *edit_unit_out = edit_unit;

            return mxf_absolute_bodysid_offset(mxf, index_table->body_sid, offset_temp, offset_out);
        } else {
            /* EditUnitByteCount == 0 for VBR indexes, which is fine since they use explicit StreamOffsets */
            offset_temp += s->edit_unit_byte_count * s->index_duration;
        }
    }

    if (nag)
        av_log(mxf->fc, AV_LOG_ERROR, "failed to map EditUnit %"PRId64" in IndexSID %i to an offset\n", edit_unit, index_table->index_sid);

    return AVERROR_INVALIDDATA;
}

static int mxf_compute_ptses_fake_index(MXFContext *mxf, MXFIndexTable *index_table)
{
    int i, j, x;
    int8_t max_temporal_offset = -128;

    /* first compute how many entries we have */
    for (i = 0; i < index_table->nb_segments; i++) {
        MXFIndexTableSegment *s = index_table->segments[i];

        if (!s->nb_index_entries) {
            index_table->nb_ptses = 0;
            return 0;                               /* no TemporalOffsets */
        }

        index_table->nb_ptses += s->index_duration;
    }

    /* paranoid check */
    if (index_table->nb_ptses <= 0)
        return 0;

<<<<<<< HEAD
    if (!(index_table->ptses      = av_calloc(index_table->nb_ptses, sizeof(int64_t))) ||
        !(index_table->fake_index = av_calloc(index_table->nb_ptses, sizeof(AVIndexEntry)))) {
=======
    if (index_table->nb_ptses > INT_MAX / sizeof(AVIndexEntry))
        return AVERROR(ENOMEM);

    index_table->ptses      = av_mallocz(index_table->nb_ptses *
                                         sizeof(int64_t));
    index_table->fake_index = av_mallocz(index_table->nb_ptses *
                                         sizeof(AVIndexEntry));
    if (!index_table->ptses || !index_table->fake_index) {
>>>>>>> fdaad635
        av_freep(&index_table->ptses);
        return AVERROR(ENOMEM);
    }

    /* we may have a few bad TemporalOffsets
     * make sure the corresponding PTSes don't have the bogus value 0 */
    for (x = 0; x < index_table->nb_ptses; x++)
        index_table->ptses[x] = AV_NOPTS_VALUE;

    /**
     * We have this:
     *
     * x  TemporalOffset
     * 0:  0
     * 1:  1
     * 2:  1
     * 3: -2
     * 4:  1
     * 5:  1
     * 6: -2
     *
     * We want to transform it into this:
     *
     * x  DTS PTS
     * 0: -1   0
     * 1:  0   3
     * 2:  1   1
     * 3:  2   2
     * 4:  3   6
     * 5:  4   4
     * 6:  5   5
     *
     * We do this by bucket sorting x by x+TemporalOffset[x] into mxf->ptses,
     * then settings mxf->first_dts = -max(TemporalOffset[x]).
     * The latter makes DTS <= PTS.
     */
    for (i = x = 0; i < index_table->nb_segments; i++) {
        MXFIndexTableSegment *s = index_table->segments[i];
        int index_delta = 1;
        int n = s->nb_index_entries;

        if (s->nb_index_entries == 2 * s->index_duration + 1) {
            index_delta = 2;    /* Avid index */
            /* ignore the last entry - it's the size of the essence container */
            n--;
        }

        for (j = 0; j < n; j += index_delta, x++) {
            int offset = s->temporal_offset_entries[j] / index_delta;
            int index  = x + offset;

            if (x >= index_table->nb_ptses) {
                av_log(mxf->fc, AV_LOG_ERROR,
                       "x >= nb_ptses - IndexEntryCount %i < IndexDuration %"PRId64"?\n",
                       s->nb_index_entries, s->index_duration);
                break;
            }

            index_table->fake_index[x].timestamp = x;
            index_table->fake_index[x].flags = !(s->flag_entries[j] & 0x30) ? AVINDEX_KEYFRAME : 0;

            if (index < 0 || index >= index_table->nb_ptses) {
                av_log(mxf->fc, AV_LOG_ERROR,
                       "index entry %i + TemporalOffset %i = %i, which is out of bounds\n",
                       x, offset, index);
                continue;
            }

            index_table->ptses[index] = x;
            max_temporal_offset = FFMAX(max_temporal_offset, offset);
        }
    }

    index_table->first_dts = -max_temporal_offset;

    return 0;
}

/**
 * Sorts and collects index table segments into index tables.
 * Also computes PTSes if possible.
 */
static int mxf_compute_index_tables(MXFContext *mxf)
{
    int i, j, k, ret, nb_sorted_segments;
    MXFIndexTableSegment **sorted_segments = NULL;

    if ((ret = mxf_get_sorted_table_segments(mxf, &nb_sorted_segments, &sorted_segments)) ||
        nb_sorted_segments <= 0) {
        av_log(mxf->fc, AV_LOG_WARNING, "broken or empty index\n");
        return 0;
    }

    /* sanity check and count unique BodySIDs/IndexSIDs */
    for (i = 0; i < nb_sorted_segments; i++) {
        if (i == 0 || sorted_segments[i-1]->index_sid != sorted_segments[i]->index_sid)
            mxf->nb_index_tables++;
        else if (sorted_segments[i-1]->body_sid != sorted_segments[i]->body_sid) {
            av_log(mxf->fc, AV_LOG_ERROR, "found inconsistent BodySID\n");
            ret = AVERROR_INVALIDDATA;
            goto finish_decoding_index;
        }
    }

<<<<<<< HEAD
    if (!(mxf->index_tables = av_calloc(mxf->nb_index_tables, sizeof(MXFIndexTable)))) {
=======
    if (mxf->nb_index_tables > INT_MAX / sizeof(MXFIndexTable) ||
        !(mxf->index_tables = av_mallocz(mxf->nb_index_tables *
                                         sizeof(MXFIndexTable)))) {
>>>>>>> fdaad635
        av_log(mxf->fc, AV_LOG_ERROR, "failed to allocate index tables\n");
        ret = AVERROR(ENOMEM);
        goto finish_decoding_index;
    }

    /* distribute sorted segments to index tables */
    for (i = j = 0; i < nb_sorted_segments; i++) {
        if (i != 0 && sorted_segments[i-1]->index_sid != sorted_segments[i]->index_sid) {
            /* next IndexSID */
            j++;
        }

        mxf->index_tables[j].nb_segments++;
    }

    for (i = j = 0; j < mxf->nb_index_tables; i += mxf->index_tables[j++].nb_segments) {
        MXFIndexTable *t = &mxf->index_tables[j];

<<<<<<< HEAD
        if (!(t->segments = av_calloc(t->nb_segments, sizeof(MXFIndexTableSegment*)))) {
            av_log(mxf->fc, AV_LOG_ERROR, "failed to allocate IndexTableSegment pointer array\n");
=======
        if (t->nb_segments >
            (INT_MAX / sizeof(MXFIndexTableSegment *)) ||
            !(t->segments = av_mallocz(t->nb_segments *
                                       sizeof(MXFIndexTableSegment*)))) {
            av_log(mxf->fc, AV_LOG_ERROR, "failed to allocate IndexTableSegment"
                   " pointer array\n");
>>>>>>> fdaad635
            ret = AVERROR(ENOMEM);
            goto finish_decoding_index;
        }

        if (sorted_segments[i]->index_start_position)
            av_log(mxf->fc, AV_LOG_WARNING, "IndexSID %i starts at EditUnit %"PRId64" - seeking may not work as expected\n",
                   sorted_segments[i]->index_sid, sorted_segments[i]->index_start_position);

        memcpy(t->segments, &sorted_segments[i], t->nb_segments * sizeof(MXFIndexTableSegment*));
        t->index_sid = sorted_segments[i]->index_sid;
        t->body_sid = sorted_segments[i]->body_sid;

        if ((ret = mxf_compute_ptses_fake_index(mxf, t)) < 0)
            goto finish_decoding_index;

        /* fix zero IndexDurations */
        for (k = 0; k < t->nb_segments; k++) {
            if (t->segments[k]->index_duration)
                continue;

            if (t->nb_segments > 1)
                av_log(mxf->fc, AV_LOG_WARNING, "IndexSID %i segment %i has zero IndexDuration and there's more than one segment\n",
                       t->index_sid, k);

            if (mxf->fc->nb_streams <= 0) {
                av_log(mxf->fc, AV_LOG_WARNING, "no streams?\n");
                break;
            }

            /* assume the first stream's duration is reasonable
             * leave index_duration = 0 on further segments in case we have any (unlikely)
             */
            t->segments[k]->index_duration = mxf->fc->streams[0]->duration;
            break;
        }
    }

    ret = 0;
finish_decoding_index:
    av_free(sorted_segments);
    return ret;
}

static int mxf_is_intra_only(MXFDescriptor *descriptor)
{
    return mxf_get_codec_ul(mxf_intra_only_essence_container_uls,
                            &descriptor->essence_container_ul)->id != CODEC_ID_NONE ||
           mxf_get_codec_ul(mxf_intra_only_picture_essence_coding_uls,
                            &descriptor->essence_codec_ul)->id     != CODEC_ID_NONE;
}

static int mxf_add_timecode_metadata(AVDictionary **pm, const char *key, AVTimecode *tc)
{
    char buf[AV_TIMECODE_STR_SIZE];
    av_dict_set(pm, key, av_timecode_make_string(tc, buf, 0), 0);

    return 0;
}

static int mxf_parse_structural_metadata(MXFContext *mxf)
{
    MXFPackage *material_package = NULL;
    MXFPackage *temp_package = NULL;
    int i, j, k, ret;

    av_dlog(mxf->fc, "metadata sets count %d\n", mxf->metadata_sets_count);
    /* TODO: handle multiple material packages (OP3x) */
    for (i = 0; i < mxf->packages_count; i++) {
        material_package = mxf_resolve_strong_ref(mxf, &mxf->packages_refs[i], MaterialPackage);
        if (material_package) break;
    }
    if (!material_package) {
        av_log(mxf->fc, AV_LOG_ERROR, "no material package found\n");
        return AVERROR_INVALIDDATA;
    }

    for (i = 0; i < material_package->tracks_count; i++) {
        MXFPackage *source_package = NULL;
        MXFTrack *material_track = NULL;
        MXFTrack *source_track = NULL;
        MXFTrack *temp_track = NULL;
        MXFDescriptor *descriptor = NULL;
        MXFStructuralComponent *component = NULL;
        MXFTimecodeComponent *mxf_tc = NULL;
        UID *essence_container_ul = NULL;
        const MXFCodecUL *codec_ul = NULL;
        const MXFCodecUL *container_ul = NULL;
        const MXFCodecUL *pix_fmt_ul = NULL;
        AVStream *st;
        AVTimecode tc;
        int flags;

        if (!(material_track = mxf_resolve_strong_ref(mxf, &material_package->tracks_refs[i], Track))) {
            av_log(mxf->fc, AV_LOG_ERROR, "could not resolve material track strong ref\n");
            continue;
        }

        if ((component = mxf_resolve_strong_ref(mxf, &material_track->sequence_ref, TimecodeComponent))) {
            mxf_tc = (MXFTimecodeComponent*)component;
            flags = mxf_tc->drop_frame == 1 ? AV_TIMECODE_FLAG_DROPFRAME : 0;
            if (av_timecode_init(&tc, mxf_tc->rate, flags, mxf_tc->start_frame, mxf->fc) == 0) {
                mxf_add_timecode_metadata(&mxf->fc->metadata, "timecode", &tc);
            }
        }

        if (!(material_track->sequence = mxf_resolve_strong_ref(mxf, &material_track->sequence_ref, Sequence))) {
            av_log(mxf->fc, AV_LOG_ERROR, "could not resolve material track sequence strong ref\n");
            continue;
        }

        for (j = 0; j < material_track->sequence->structural_components_count; j++) {
            component = mxf_resolve_strong_ref(mxf, &material_track->sequence->structural_components_refs[j], TimecodeComponent);
            if (!component)
                continue;

            mxf_tc = (MXFTimecodeComponent*)component;
            flags = mxf_tc->drop_frame == 1 ? AV_TIMECODE_FLAG_DROPFRAME : 0;
            if (av_timecode_init(&tc, mxf_tc->rate, flags, mxf_tc->start_frame, mxf->fc) == 0) {
                mxf_add_timecode_metadata(&mxf->fc->metadata, "timecode", &tc);
                break;
            }
        }

        /* TODO: handle multiple source clips */
        for (j = 0; j < material_track->sequence->structural_components_count; j++) {
            component = mxf_resolve_strong_ref(mxf, &material_track->sequence->structural_components_refs[j], SourceClip);
            if (!component)
                continue;

            for (k = 0; k < mxf->packages_count; k++) {
                temp_package = mxf_resolve_strong_ref(mxf, &mxf->packages_refs[k], SourcePackage);
                if (!temp_package)
                    continue;
                if (!memcmp(temp_package->package_uid, component->source_package_uid, 16)) {
                    source_package = temp_package;
                    break;
                }
            }
            if (!source_package) {
                av_dlog(mxf->fc, "material track %d: no corresponding source package found\n", material_track->track_id);
                break;
            }
            for (k = 0; k < source_package->tracks_count; k++) {
                if (!(temp_track = mxf_resolve_strong_ref(mxf, &source_package->tracks_refs[k], Track))) {
                    av_log(mxf->fc, AV_LOG_ERROR, "could not resolve source track strong ref\n");
                    ret = AVERROR_INVALIDDATA;
                    goto fail_and_free;
                }
                if (temp_track->track_id == component->source_track_id) {
                    source_track = temp_track;
                    break;
                }
            }
            if (!source_track) {
                av_log(mxf->fc, AV_LOG_ERROR, "material track %d: no corresponding source track found\n", material_track->track_id);
                break;
            }
        }
        if (!source_track || !component)
            continue;

        if (!(source_track->sequence = mxf_resolve_strong_ref(mxf, &source_track->sequence_ref, Sequence))) {
            av_log(mxf->fc, AV_LOG_ERROR, "could not resolve source track sequence strong ref\n");
            ret = AVERROR_INVALIDDATA;
            goto fail_and_free;
        }

        /* 0001GL00.MXF.A1.mxf_opatom.mxf has the same SourcePackageID as 0001GL.MXF.V1.mxf_opatom.mxf
         * This would result in both files appearing to have two streams. Work around this by sanity checking DataDefinition */
        if (memcmp(material_track->sequence->data_definition_ul, source_track->sequence->data_definition_ul, 16)) {
            av_log(mxf->fc, AV_LOG_ERROR, "material track %d: DataDefinition mismatch\n", material_track->track_id);
            continue;
        }

        st = avformat_new_stream(mxf->fc, NULL);
        if (!st) {
            av_log(mxf->fc, AV_LOG_ERROR, "could not allocate stream\n");
            ret = AVERROR(ENOMEM);
            goto fail_and_free;
        }
        st->id = source_track->track_id;
        st->priv_data = source_track;
        st->duration = component->duration;
        if (st->duration == -1)
            st->duration = AV_NOPTS_VALUE;
        st->start_time = component->start_position;
        avpriv_set_pts_info(st, 64, material_track->edit_rate.den, material_track->edit_rate.num);

        PRINT_KEY(mxf->fc, "data definition   ul", source_track->sequence->data_definition_ul);
        codec_ul = mxf_get_codec_ul(ff_mxf_data_definition_uls, &source_track->sequence->data_definition_ul);
        st->codec->codec_type = codec_ul->id;

        source_package->descriptor = mxf_resolve_strong_ref(mxf, &source_package->descriptor_ref, AnyType);
        if (source_package->descriptor) {
            if (source_package->descriptor->type == MultipleDescriptor) {
                for (j = 0; j < source_package->descriptor->sub_descriptors_count; j++) {
                    MXFDescriptor *sub_descriptor = mxf_resolve_strong_ref(mxf, &source_package->descriptor->sub_descriptors_refs[j], Descriptor);

                    if (!sub_descriptor) {
                        av_log(mxf->fc, AV_LOG_ERROR, "could not resolve sub descriptor strong ref\n");
                        continue;
                    }
                    if (sub_descriptor->linked_track_id == source_track->track_id) {
                        descriptor = sub_descriptor;
                        break;
                    }
                }
            } else if (source_package->descriptor->type == Descriptor)
                descriptor = source_package->descriptor;
        }
        if (!descriptor) {
            av_log(mxf->fc, AV_LOG_INFO, "source track %d: stream %d, no descriptor found\n", source_track->track_id, st->index);
            continue;
        }
        PRINT_KEY(mxf->fc, "essence codec     ul", descriptor->essence_codec_ul);
        PRINT_KEY(mxf->fc, "essence container ul", descriptor->essence_container_ul);
        essence_container_ul = &descriptor->essence_container_ul;
        /* HACK: replacing the original key with mxf_encrypted_essence_container
         * is not allowed according to s429-6, try to find correct information anyway */
        if (IS_KLV_KEY(essence_container_ul, mxf_encrypted_essence_container)) {
            av_log(mxf->fc, AV_LOG_INFO, "broken encrypted mxf file\n");
            for (k = 0; k < mxf->metadata_sets_count; k++) {
                MXFMetadataSet *metadata = mxf->metadata_sets[k];
                if (metadata->type == CryptoContext) {
                    essence_container_ul = &((MXFCryptoContext *)metadata)->source_container_ul;
                    break;
                }
            }
        }

        /* TODO: drop PictureEssenceCoding and SoundEssenceCompression, only check EssenceContainer */
        codec_ul = mxf_get_codec_ul(ff_mxf_codec_uls, &descriptor->essence_codec_ul);
        st->codec->codec_id = codec_ul->id;
        if (descriptor->extradata) {
            st->codec->extradata = descriptor->extradata;
            st->codec->extradata_size = descriptor->extradata_size;
        }
        if (st->codec->codec_type == AVMEDIA_TYPE_VIDEO) {
            source_track->intra_only = mxf_is_intra_only(descriptor);
            container_ul = mxf_get_codec_ul(mxf_picture_essence_container_uls, essence_container_ul);
            if (st->codec->codec_id == CODEC_ID_NONE)
                st->codec->codec_id = container_ul->id;
            st->codec->width = descriptor->width;
            st->codec->height = descriptor->height; /* Field height, not frame height */
            switch (descriptor->frame_layout) {
                case SegmentedFrame:
                    /* This one is a weird layout I don't fully understand. */
                    av_log(mxf->fc, AV_LOG_INFO, "SegmentedFrame layout isn't currently supported\n");
                    break;
                case FullFrame:
                    break;
                case OneField:
                    /* Every other line is stored and needs to be duplicated. */
                    av_log(mxf->fc, AV_LOG_INFO, "OneField frame layout isn't currently supported\n");
                    break; /* The correct thing to do here is fall through, but by breaking we might be
                              able to decode some streams at half the vertical resolution, rather than not al all.
                              It's also for compatibility with the old behavior. */
                case MixedFields:
                    break;
                case SeparateFields:
                    st->codec->height *= 2; /* Turn field height into frame height. */
                    break;
                default:
                    av_log(mxf->fc, AV_LOG_INFO, "Unknown frame layout type: %d\n", descriptor->frame_layout);
            }
            if (st->codec->codec_id == CODEC_ID_RAWVIDEO) {
                st->codec->pix_fmt = descriptor->pix_fmt;
                if (st->codec->pix_fmt == PIX_FMT_NONE) {
                    pix_fmt_ul = mxf_get_codec_ul(ff_mxf_pixel_format_uls, &descriptor->essence_codec_ul);
                    st->codec->pix_fmt = pix_fmt_ul->id;
                    if (st->codec->pix_fmt == PIX_FMT_NONE) {
                        /* support files created before RP224v10 by defaulting to UYVY422
                           if subsampling is 4:2:2 and component depth is 8-bit */
                        if (descriptor->horiz_subsampling == 2 &&
                            descriptor->vert_subsampling == 1 &&
                            descriptor->component_depth == 8) {
                            st->codec->pix_fmt = PIX_FMT_UYVY422;
                        }
                    }
                }
            }
            st->need_parsing = AVSTREAM_PARSE_HEADERS;
        } else if (st->codec->codec_type == AVMEDIA_TYPE_AUDIO) {
            container_ul = mxf_get_codec_ul(mxf_sound_essence_container_uls, essence_container_ul);
            if (st->codec->codec_id == CODEC_ID_NONE)
                st->codec->codec_id = container_ul->id;
            st->codec->channels = descriptor->channels;
            st->codec->bits_per_coded_sample = descriptor->bits_per_sample;

            if (descriptor->sample_rate.den > 0)
                st->codec->sample_rate = descriptor->sample_rate.num / descriptor->sample_rate.den;

            /* TODO: implement CODEC_ID_RAWAUDIO */
            if (st->codec->codec_id == CODEC_ID_PCM_S16LE) {
                if (descriptor->bits_per_sample > 16 && descriptor->bits_per_sample <= 24)
                    st->codec->codec_id = CODEC_ID_PCM_S24LE;
                else if (descriptor->bits_per_sample == 32)
                    st->codec->codec_id = CODEC_ID_PCM_S32LE;
            } else if (st->codec->codec_id == CODEC_ID_PCM_S16BE) {
                if (descriptor->bits_per_sample > 16 && descriptor->bits_per_sample <= 24)
                    st->codec->codec_id = CODEC_ID_PCM_S24BE;
                else if (descriptor->bits_per_sample == 32)
                    st->codec->codec_id = CODEC_ID_PCM_S32BE;
            } else if (st->codec->codec_id == CODEC_ID_MP2) {
                st->need_parsing = AVSTREAM_PARSE_FULL;
            }
        }
        if (st->codec->codec_type != AVMEDIA_TYPE_DATA && (*essence_container_ul)[15] > 0x01) {
            /* TODO: decode timestamps */
            st->need_parsing = AVSTREAM_PARSE_TIMESTAMPS;
        }
    }

    ret = 0;
fail_and_free:
    return ret;
}

static const MXFMetadataReadTableEntry mxf_metadata_read_table[] = {
    { { 0x06,0x0E,0x2B,0x34,0x02,0x05,0x01,0x01,0x0d,0x01,0x02,0x01,0x01,0x05,0x01,0x00 }, mxf_read_primer_pack },
    { { 0x06,0x0E,0x2B,0x34,0x02,0x05,0x01,0x01,0x0d,0x01,0x02,0x01,0x01,0x02,0x01,0x00 }, mxf_read_partition_pack },
    { { 0x06,0x0E,0x2B,0x34,0x02,0x05,0x01,0x01,0x0d,0x01,0x02,0x01,0x01,0x02,0x02,0x00 }, mxf_read_partition_pack },
    { { 0x06,0x0E,0x2B,0x34,0x02,0x05,0x01,0x01,0x0d,0x01,0x02,0x01,0x01,0x02,0x03,0x00 }, mxf_read_partition_pack },
    { { 0x06,0x0E,0x2B,0x34,0x02,0x05,0x01,0x01,0x0d,0x01,0x02,0x01,0x01,0x02,0x04,0x00 }, mxf_read_partition_pack },
    { { 0x06,0x0E,0x2B,0x34,0x02,0x05,0x01,0x01,0x0d,0x01,0x02,0x01,0x01,0x03,0x01,0x00 }, mxf_read_partition_pack },
    { { 0x06,0x0E,0x2B,0x34,0x02,0x05,0x01,0x01,0x0d,0x01,0x02,0x01,0x01,0x03,0x02,0x00 }, mxf_read_partition_pack },
    { { 0x06,0x0E,0x2B,0x34,0x02,0x05,0x01,0x01,0x0d,0x01,0x02,0x01,0x01,0x03,0x03,0x00 }, mxf_read_partition_pack },
    { { 0x06,0x0E,0x2B,0x34,0x02,0x05,0x01,0x01,0x0d,0x01,0x02,0x01,0x01,0x03,0x04,0x00 }, mxf_read_partition_pack },
    { { 0x06,0x0E,0x2B,0x34,0x02,0x05,0x01,0x01,0x0d,0x01,0x02,0x01,0x01,0x04,0x02,0x00 }, mxf_read_partition_pack },
    { { 0x06,0x0E,0x2B,0x34,0x02,0x05,0x01,0x01,0x0d,0x01,0x02,0x01,0x01,0x04,0x04,0x00 }, mxf_read_partition_pack },
    { { 0x06,0x0E,0x2B,0x34,0x02,0x53,0x01,0x01,0x0d,0x01,0x01,0x01,0x01,0x01,0x18,0x00 }, mxf_read_content_storage, 0, AnyType },
    { { 0x06,0x0E,0x2B,0x34,0x02,0x53,0x01,0x01,0x0d,0x01,0x01,0x01,0x01,0x01,0x37,0x00 }, mxf_read_source_package, sizeof(MXFPackage), SourcePackage },
    { { 0x06,0x0E,0x2B,0x34,0x02,0x53,0x01,0x01,0x0d,0x01,0x01,0x01,0x01,0x01,0x36,0x00 }, mxf_read_material_package, sizeof(MXFPackage), MaterialPackage },
    { { 0x06,0x0E,0x2B,0x34,0x02,0x53,0x01,0x01,0x0d,0x01,0x01,0x01,0x01,0x01,0x0F,0x00 }, mxf_read_sequence, sizeof(MXFSequence), Sequence },
    { { 0x06,0x0E,0x2B,0x34,0x02,0x53,0x01,0x01,0x0d,0x01,0x01,0x01,0x01,0x01,0x11,0x00 }, mxf_read_source_clip, sizeof(MXFStructuralComponent), SourceClip },
    { { 0x06,0x0E,0x2B,0x34,0x02,0x53,0x01,0x01,0x0d,0x01,0x01,0x01,0x01,0x01,0x44,0x00 }, mxf_read_generic_descriptor, sizeof(MXFDescriptor), MultipleDescriptor },
    { { 0x06,0x0E,0x2B,0x34,0x02,0x53,0x01,0x01,0x0d,0x01,0x01,0x01,0x01,0x01,0x42,0x00 }, mxf_read_generic_descriptor, sizeof(MXFDescriptor), Descriptor }, /* Generic Sound */
    { { 0x06,0x0E,0x2B,0x34,0x02,0x53,0x01,0x01,0x0d,0x01,0x01,0x01,0x01,0x01,0x28,0x00 }, mxf_read_generic_descriptor, sizeof(MXFDescriptor), Descriptor }, /* CDCI */
    { { 0x06,0x0E,0x2B,0x34,0x02,0x53,0x01,0x01,0x0d,0x01,0x01,0x01,0x01,0x01,0x29,0x00 }, mxf_read_generic_descriptor, sizeof(MXFDescriptor), Descriptor }, /* RGBA */
    { { 0x06,0x0E,0x2B,0x34,0x02,0x53,0x01,0x01,0x0d,0x01,0x01,0x01,0x01,0x01,0x51,0x00 }, mxf_read_generic_descriptor, sizeof(MXFDescriptor), Descriptor }, /* MPEG 2 Video */
    { { 0x06,0x0E,0x2B,0x34,0x02,0x53,0x01,0x01,0x0d,0x01,0x01,0x01,0x01,0x01,0x48,0x00 }, mxf_read_generic_descriptor, sizeof(MXFDescriptor), Descriptor }, /* Wave */
    { { 0x06,0x0E,0x2B,0x34,0x02,0x53,0x01,0x01,0x0d,0x01,0x01,0x01,0x01,0x01,0x47,0x00 }, mxf_read_generic_descriptor, sizeof(MXFDescriptor), Descriptor }, /* AES3 */
    { { 0x06,0x0E,0x2B,0x34,0x02,0x53,0x01,0x01,0x0d,0x01,0x01,0x01,0x01,0x01,0x3A,0x00 }, mxf_read_track, sizeof(MXFTrack), Track }, /* Static Track */
    { { 0x06,0x0E,0x2B,0x34,0x02,0x53,0x01,0x01,0x0d,0x01,0x01,0x01,0x01,0x01,0x3B,0x00 }, mxf_read_track, sizeof(MXFTrack), Track }, /* Generic Track */
    { { 0x06,0x0E,0x2B,0x34,0x02,0x53,0x01,0x01,0x0d,0x01,0x01,0x01,0x01,0x01,0x14,0x00 }, mxf_read_timecode_component, sizeof(MXFTimecodeComponent), TimecodeComponent },
    { { 0x06,0x0E,0x2B,0x34,0x02,0x53,0x01,0x01,0x0d,0x01,0x04,0x01,0x02,0x02,0x00,0x00 }, mxf_read_cryptographic_context, sizeof(MXFCryptoContext), CryptoContext },
    { { 0x06,0x0E,0x2B,0x34,0x02,0x53,0x01,0x01,0x0d,0x01,0x02,0x01,0x01,0x10,0x01,0x00 }, mxf_read_index_table_segment, sizeof(MXFIndexTableSegment), IndexTableSegment },
    { { 0x00,0x00,0x00,0x00,0x00,0x00,0x00,0x00,0x00,0x00,0x00,0x00,0x00,0x00,0x00,0x00 }, NULL, 0, AnyType },
};

static int mxf_read_local_tags(MXFContext *mxf, KLVPacket *klv, MXFMetadataReadFunc *read_child, int ctx_size, enum MXFMetadataSetType type)
{
    AVIOContext *pb = mxf->fc->pb;
    MXFMetadataSet *ctx = ctx_size ? av_mallocz(ctx_size) : mxf;
    uint64_t klv_end = avio_tell(pb) + klv->length;

    if (!ctx)
        return AVERROR(ENOMEM);
    while (avio_tell(pb) + 4 < klv_end && !url_feof(pb)) {
        int ret;
        int tag = avio_rb16(pb);
        int size = avio_rb16(pb); /* KLV specified by 0x53 */
        uint64_t next = avio_tell(pb) + size;
        UID uid = {0};

        av_dlog(mxf->fc, "local tag %#04x size %d\n", tag, size);
        if (!size) { /* ignore empty tag, needed for some files with empty UMID tag */
            av_log(mxf->fc, AV_LOG_ERROR, "local tag %#04x with 0 size\n", tag);
            continue;
        }
        if (tag > 0x7FFF) { /* dynamic tag */
            int i;
            for (i = 0; i < mxf->local_tags_count; i++) {
                int local_tag = AV_RB16(mxf->local_tags+i*18);
                if (local_tag == tag) {
                    memcpy(uid, mxf->local_tags+i*18+2, 16);
                    av_dlog(mxf->fc, "local tag %#04x\n", local_tag);
                    PRINT_KEY(mxf->fc, "uid", uid);
                }
            }
        }
        if (ctx_size && tag == 0x3C0A)
            avio_read(pb, ctx->uid, 16);
        else if ((ret = read_child(ctx, pb, tag, size, uid, -1)) < 0)
            return ret;

        /* Accept the 64k local set limit being exceeded (Avid). Don't accept
         * it extending past the end of the KLV though (zzuf5.mxf). */
        if (avio_tell(pb) > klv_end) {
            av_log(mxf->fc, AV_LOG_ERROR,
                   "local tag %#04x extends past end of local set @ %#"PRIx64"\n",
                   tag, klv->offset);
            return AVERROR_INVALIDDATA;
        } else if (avio_tell(pb) <= next)   /* only seek forward, else this can loop for a long time */
            avio_seek(pb, next, SEEK_SET);
    }
    if (ctx_size) ctx->type = type;
    return ctx_size ? mxf_add_metadata_set(mxf, ctx) : 0;
}

/**
 * Seeks to the previous partition, if possible
 * @return <= 0 if we should stop parsing, > 0 if we should keep going
 */
static int mxf_seek_to_previous_partition(MXFContext *mxf)
{
    AVIOContext *pb = mxf->fc->pb;

    if (!mxf->current_partition ||
        mxf->run_in + mxf->current_partition->previous_partition <= mxf->last_forward_tell)
        return 0;   /* we've parsed all partitions */

    /* seek to previous partition */
    avio_seek(pb, mxf->run_in + mxf->current_partition->previous_partition, SEEK_SET);
    mxf->current_partition = NULL;

    av_dlog(mxf->fc, "seeking to previous partition\n");

    return 1;
}

/**
 * Called when essence is encountered
 * @return <= 0 if we should stop parsing, > 0 if we should keep going
 */
static int mxf_parse_handle_essence(MXFContext *mxf)
{
    AVIOContext *pb = mxf->fc->pb;
    int64_t ret;

    if (mxf->parsing_backward) {
        return mxf_seek_to_previous_partition(mxf);
    } else {
        if (!mxf->footer_partition) {
            av_dlog(mxf->fc, "no footer\n");
            return 0;
        }

        av_dlog(mxf->fc, "seeking to footer\n");

        /* remember where we were so we don't end up seeking further back than this */
        mxf->last_forward_tell = avio_tell(pb);

        if (!pb->seekable) {
            av_log(mxf->fc, AV_LOG_INFO, "file is not seekable - not parsing footer\n");
            return -1;
        }

        /* seek to footer partition and parse backward */
        if ((ret = avio_seek(pb, mxf->run_in + mxf->footer_partition, SEEK_SET)) < 0) {
            av_log(mxf->fc, AV_LOG_ERROR, "failed to seek to footer @ 0x%"PRIx64" (%"PRId64") - partial file?\n",
                   mxf->run_in + mxf->footer_partition, ret);
            return ret;
        }

        mxf->current_partition = NULL;
        mxf->parsing_backward = 1;
    }

    return 1;
}

/**
 * Called when the next partition or EOF is encountered
 * @return <= 0 if we should stop parsing, > 0 if we should keep going
 */
static int mxf_parse_handle_partition_or_eof(MXFContext *mxf)
{
    return mxf->parsing_backward ? mxf_seek_to_previous_partition(mxf) : 1;
}

/**
 * Figures out the proper offset and length of the essence container in each partition
 */
static void mxf_compute_essence_containers(MXFContext *mxf)
{
    int x;

    /* everything is already correct */
    if (mxf->op == OPAtom)
        return;

    for (x = 0; x < mxf->partitions_count; x++) {
        MXFPartition *p = &mxf->partitions[x];

        if (!p->body_sid)
            continue;       /* BodySID == 0 -> no essence */

        if (x >= mxf->partitions_count - 1)
            break;          /* last partition - can't compute length (and we don't need to) */

        /* essence container spans to the next partition */
        p->essence_length = mxf->partitions[x+1].this_partition - p->essence_offset;

        if (p->essence_length < 0) {
            /* next ThisPartition < essence_offset */
            p->essence_length = 0;
            av_log(mxf->fc, AV_LOG_ERROR,
                   "partition %i: bad ThisPartition = %"PRIX64"\n",
                   x+1, mxf->partitions[x+1].this_partition);
        }
    }
}

static int64_t round_to_kag(int64_t position, int kag_size)
{
    /* TODO: account for run-in? the spec isn't clear whether KAG should account for it */
    /* NOTE: kag_size may be any integer between 1 - 2^10 */
    int64_t ret = (position / kag_size) * kag_size;
    return ret == position ? ret : ret + kag_size;
}

static int is_pcm(enum CodecID codec_id)
{
    /* we only care about "normal" PCM codecs until we get samples */
    return codec_id >= CODEC_ID_PCM_S16LE && codec_id < CODEC_ID_PCM_S24DAUD;
}

/**
 * Deal with the case where for some audio atoms EditUnitByteCount is
 * very small (2, 4..). In those cases we should read more than one
 * sample per call to mxf_read_packet().
 */
static void mxf_handle_small_eubc(AVFormatContext *s)
{
    MXFContext *mxf = s->priv_data;

    /* assuming non-OPAtom == frame wrapped
     * no sane writer would wrap 2 byte PCM packets with 20 byte headers.. */
    if (mxf->op != OPAtom)
        return;

    /* expect PCM with exactly one index table segment and a small (< 32) EUBC */
    if (s->nb_streams != 1                                     ||
        s->streams[0]->codec->codec_type != AVMEDIA_TYPE_AUDIO ||
        !is_pcm(s->streams[0]->codec->codec_id)                ||
        mxf->nb_index_tables != 1                              ||
        mxf->index_tables[0].nb_segments != 1                  ||
        mxf->index_tables[0].segments[0]->edit_unit_byte_count >= 32)
        return;

    /* arbitrarily default to 48 kHz PAL audio frame size */
    /* TODO: We could compute this from the ratio between the audio
     *       and video edit rates for 48 kHz NTSC we could use the
     *       1802-1802-1802-1802-1801 pattern. */
    mxf->edit_units_per_packet = 1920;
}

static int mxf_read_header(AVFormatContext *s)
{
    MXFContext *mxf = s->priv_data;
    KLVPacket klv;
    int64_t essence_offset = 0;
    int ret;

    mxf->last_forward_tell = INT64_MAX;
    mxf->edit_units_per_packet = 1;

    if (!mxf_read_sync(s->pb, mxf_header_partition_pack_key, 14)) {
        av_log(s, AV_LOG_ERROR, "could not find header partition pack key\n");
        return AVERROR_INVALIDDATA;
    }
    avio_seek(s->pb, -14, SEEK_CUR);
    mxf->fc = s;
    mxf->run_in = avio_tell(s->pb);

    while (!url_feof(s->pb)) {
        const MXFMetadataReadTableEntry *metadata;

        if (klv_read_packet(&klv, s->pb) < 0) {
            /* EOF - seek to previous partition or stop */
            if(mxf_parse_handle_partition_or_eof(mxf) <= 0)
                break;
            else
                continue;
        }

        PRINT_KEY(s, "read header", klv.key);
        av_dlog(s, "size %"PRIu64" offset %#"PRIx64"\n", klv.length, klv.offset);
        if (IS_KLV_KEY(klv.key, mxf_encrypted_triplet_key) ||
            IS_KLV_KEY(klv.key, mxf_essence_element_key) ||
            IS_KLV_KEY(klv.key, mxf_avid_essence_element_key) ||
            IS_KLV_KEY(klv.key, mxf_system_item_key)) {

            if (!mxf->current_partition) {
                av_log(mxf->fc, AV_LOG_ERROR, "found essence prior to first PartitionPack\n");
                return AVERROR_INVALIDDATA;
            }

            if (!mxf->current_partition->essence_offset) {
                /* for OP1a we compute essence_offset
                 * for OPAtom we point essence_offset after the KL (usually op1a_essence_offset + 20 or 25)
                 * TODO: for OP1a we could eliminate this entire if statement, always stopping parsing at op1a_essence_offset
                 *       for OPAtom we still need the actual essence_offset though (the KL's length can vary)
                 */
                int64_t op1a_essence_offset =
                    round_to_kag(mxf->current_partition->this_partition +
                                 mxf->current_partition->pack_length,       mxf->current_partition->kag_size) +
                    round_to_kag(mxf->current_partition->header_byte_count, mxf->current_partition->kag_size) +
                    round_to_kag(mxf->current_partition->index_byte_count,  mxf->current_partition->kag_size);

                if (mxf->op == OPAtom) {
                    /* point essence_offset to the actual data
                    * OPAtom has all the essence in one big KLV
                    */
                    mxf->current_partition->essence_offset = avio_tell(s->pb);
                    mxf->current_partition->essence_length = klv.length;
                } else {
                    /* NOTE: op1a_essence_offset may be less than to klv.offset (C0023S01.mxf)  */
                    mxf->current_partition->essence_offset = op1a_essence_offset;
                }
            }

            if (!essence_offset)
                essence_offset = klv.offset;

            /* seek to footer, previous partition or stop */
            if (mxf_parse_handle_essence(mxf) <= 0)
                break;
            continue;
        } else if (!memcmp(klv.key, mxf_header_partition_pack_key, 13) &&
                   klv.key[13] >= 2 && klv.key[13] <= 4 && mxf->current_partition) {
            /* next partition pack - keep going, seek to previous partition or stop */
            if(mxf_parse_handle_partition_or_eof(mxf) <= 0)
                break;
            else if (mxf->parsing_backward)
                continue;
            /* we're still parsing forward. proceed to parsing this partition pack */
        }

        for (metadata = mxf_metadata_read_table; metadata->read; metadata++) {
            if (IS_KLV_KEY(klv.key, metadata->key)) {
                int res;
                if (klv.key[5] == 0x53) {
                    res = mxf_read_local_tags(mxf, &klv, metadata->read, metadata->ctx_size, metadata->type);
                } else {
                    uint64_t next = avio_tell(s->pb) + klv.length;
                    res = metadata->read(mxf, s->pb, 0, klv.length, klv.key, klv.offset);

                    /* only seek forward, else this can loop for a long time */
                    if (avio_tell(s->pb) > next) {
                        av_log(s, AV_LOG_ERROR, "read past end of KLV @ %#"PRIx64"\n",
                               klv.offset);
                        return AVERROR_INVALIDDATA;
                    }

                    avio_seek(s->pb, next, SEEK_SET);
                }
                if (res < 0) {
                    av_log(s, AV_LOG_ERROR, "error reading header metadata\n");
                    return res;
                }
                break;
            }
        }
        if (!metadata->read)
            avio_skip(s->pb, klv.length);
    }
    /* FIXME avoid seek */
    if (!essence_offset)  {
        av_log(s, AV_LOG_ERROR, "no essence\n");
        return AVERROR_INVALIDDATA;
    }
    avio_seek(s->pb, essence_offset, SEEK_SET);

    mxf_compute_essence_containers(mxf);

    /* we need to do this before computing the index tables
     * to be able to fill in zero IndexDurations with st->duration */
    if ((ret = mxf_parse_structural_metadata(mxf)) < 0)
        return ret;

    if ((ret = mxf_compute_index_tables(mxf)) < 0)
        return ret;

    if (mxf->nb_index_tables > 1) {
        /* TODO: look up which IndexSID to use via EssenceContainerData */
        av_log(mxf->fc, AV_LOG_INFO, "got %i index tables - only the first one (IndexSID %i) will be used\n",
               mxf->nb_index_tables, mxf->index_tables[0].index_sid);
    } else if (mxf->nb_index_tables == 0 && mxf->op == OPAtom) {
        av_log(mxf->fc, AV_LOG_ERROR, "cannot demux OPAtom without an index\n");
        return AVERROR_INVALIDDATA;
    }

    mxf_handle_small_eubc(s);

    return 0;
}

/**
 * Sets mxf->current_edit_unit based on what offset we're currently at.
 * @return next_ofs if OK, <0 on error
 */
static int64_t mxf_set_current_edit_unit(MXFContext *mxf, int64_t current_offset)
{
    int64_t last_ofs = -1, next_ofs = -1;
    MXFIndexTable *t = &mxf->index_tables[0];

    /* this is called from the OP1a demuxing logic, which means there
     * may be no index tables */
    if (mxf->nb_index_tables <= 0)
        return -1;

    /* find mxf->current_edit_unit so that the next edit unit starts ahead of current_offset */
    while (mxf->current_edit_unit >= 0) {
        if (mxf_edit_unit_absolute_offset(mxf, t, mxf->current_edit_unit + 1, NULL, &next_ofs, 0) < 0)
            return -1;

        if (next_ofs <= last_ofs) {
            /* large next_ofs didn't change or current_edit_unit wrapped
             * around this fixes the infinite loop on zzuf3.mxf */
            av_log(mxf->fc, AV_LOG_ERROR,
                   "next_ofs didn't change. not deriving packet timestamps\n");
            return - 1;
        }

        if (next_ofs > current_offset)
            break;

        last_ofs = next_ofs;
        mxf->current_edit_unit++;
    }

    /* not checking mxf->current_edit_unit >= t->nb_ptses here since CBR files may lack IndexEntryArrays */
    if (mxf->current_edit_unit < 0)
        return -1;

    return next_ofs;
}

static int mxf_read_packet_old(AVFormatContext *s, AVPacket *pkt)
{
    KLVPacket klv;
    MXFContext *mxf = s->priv_data;

    while (!url_feof(s->pb)) {
        int ret;
        if (klv_read_packet(&klv, s->pb) < 0)
            return -1;
        PRINT_KEY(s, "read packet", klv.key);
        av_dlog(s, "size %"PRIu64" offset %#"PRIx64"\n", klv.length, klv.offset);
        if (IS_KLV_KEY(klv.key, mxf_encrypted_triplet_key)) {
            ret = mxf_decrypt_triplet(s, pkt, &klv);
            if (ret < 0) {
                av_log(s, AV_LOG_ERROR, "invalid encoded triplet\n");
                return AVERROR_INVALIDDATA;
            }
            return 0;
        }
        if (IS_KLV_KEY(klv.key, mxf_essence_element_key) ||
            IS_KLV_KEY(klv.key, mxf_avid_essence_element_key)) {
            int index = mxf_get_stream_index(s, &klv);
            int64_t next_ofs, next_klv;
            AVStream *st;
            MXFTrack *track;

            if (index < 0) {
                av_log(s, AV_LOG_ERROR, "error getting stream index %d\n", AV_RB32(klv.key+12));
                goto skip;
            }

            st = s->streams[index];
            track = st->priv_data;

            if (s->streams[index]->discard == AVDISCARD_ALL)
                goto skip;

            next_klv = avio_tell(s->pb) + klv.length;
            next_ofs = mxf_set_current_edit_unit(mxf, klv.offset);

            if (next_ofs >= 0 && next_klv > next_ofs) {
                /* if this check is hit then it's possible OPAtom was treated as OP1a
                 * truncate the packet since it's probably very large (>2 GiB is common) */
                av_log_ask_for_sample(s,
                    "KLV for edit unit %i extends into next edit unit - OPAtom misinterpreted as OP1a?\n",
                    mxf->current_edit_unit);
                klv.length = next_ofs - avio_tell(s->pb);
            }

            /* check for 8 channels AES3 element */
            if (klv.key[12] == 0x06 && klv.key[13] == 0x01 && klv.key[14] == 0x10) {
                if (mxf_get_d10_aes3_packet(s->pb, s->streams[index], pkt, klv.length) < 0) {
                    av_log(s, AV_LOG_ERROR, "error reading D-10 aes3 frame\n");
                    return AVERROR_INVALIDDATA;
                }
            } else {
                ret = av_get_packet(s->pb, pkt, klv.length);
                if (ret < 0)
                    return ret;
            }
            pkt->stream_index = index;
            pkt->pos = klv.offset;

            if (s->streams[index]->codec->codec_type == AVMEDIA_TYPE_VIDEO && next_ofs >= 0) {
                /* mxf->current_edit_unit good - see if we have an index table to derive timestamps from */
                MXFIndexTable *t = &mxf->index_tables[0];

                if (mxf->nb_index_tables >= 1 && mxf->current_edit_unit < t->nb_ptses) {
                    pkt->dts = mxf->current_edit_unit + t->first_dts;
                    pkt->pts = t->ptses[mxf->current_edit_unit];
                } else if (track->intra_only) {
                    /* intra-only -> PTS = EditUnit.
                     * let utils.c figure out DTS since it can be < PTS if low_delay = 0 (Sony IMX30) */
                    pkt->pts = mxf->current_edit_unit;
                }
            }

            /* seek for truncated packets */
            avio_seek(s->pb, next_klv, SEEK_SET);

            return 0;
        } else
        skip:
            avio_skip(s->pb, klv.length);
    }
    return AVERROR_EOF;
}

static int mxf_read_packet(AVFormatContext *s, AVPacket *pkt)
{
    MXFContext *mxf = s->priv_data;
    int ret, size;
    int64_t ret64, pos, next_pos;
    AVStream *st;
    MXFIndexTable *t;
    int edit_units;

    if (mxf->op != OPAtom)
        return mxf_read_packet_old(s, pkt);

    /* OPAtom - clip wrapped demuxing */
    /* NOTE: mxf_read_header() makes sure nb_index_tables > 0 for OPAtom */
    st = s->streams[0];
    t = &mxf->index_tables[0];

    if (mxf->current_edit_unit >= st->duration)
        return AVERROR_EOF;

    edit_units = FFMIN(mxf->edit_units_per_packet, st->duration - mxf->current_edit_unit);

    if ((ret = mxf_edit_unit_absolute_offset(mxf, t, mxf->current_edit_unit, NULL, &pos, 1)) < 0)
        return ret;

    /* compute size by finding the next edit unit or the end of the essence container
     * not pretty, but it works */
    if ((ret = mxf_edit_unit_absolute_offset(mxf, t, mxf->current_edit_unit + edit_units, NULL, &next_pos, 0)) < 0 &&
        (next_pos = mxf_essence_container_end(mxf, t->body_sid)) <= 0) {
        av_log(s, AV_LOG_ERROR, "unable to compute the size of the last packet\n");
        return AVERROR_INVALIDDATA;
    }

    if ((size = next_pos - pos) <= 0) {
        av_log(s, AV_LOG_ERROR, "bad size: %i\n", size);
        return AVERROR_INVALIDDATA;
    }

    if ((ret64 = avio_seek(s->pb, pos, SEEK_SET)) < 0)
        return ret64;

    if ((size = av_get_packet(s->pb, pkt, size)) < 0)
        return size;

    if (st->codec->codec_type == AVMEDIA_TYPE_VIDEO && t->ptses &&
        mxf->current_edit_unit >= 0 && mxf->current_edit_unit < t->nb_ptses) {
        pkt->dts = mxf->current_edit_unit + t->first_dts;
        pkt->pts = t->ptses[mxf->current_edit_unit];
    }

    pkt->stream_index = 0;
    mxf->current_edit_unit += edit_units;

    return 0;
}

static int mxf_read_close(AVFormatContext *s)
{
    MXFContext *mxf = s->priv_data;
    MXFIndexTableSegment *seg;
    int i;

    av_freep(&mxf->packages_refs);

    for (i = 0; i < s->nb_streams; i++)
        s->streams[i]->priv_data = NULL;

    for (i = 0; i < mxf->metadata_sets_count; i++) {
        switch (mxf->metadata_sets[i]->type) {
        case MultipleDescriptor:
            av_freep(&((MXFDescriptor *)mxf->metadata_sets[i])->sub_descriptors_refs);
            break;
        case Sequence:
            av_freep(&((MXFSequence *)mxf->metadata_sets[i])->structural_components_refs);
            break;
        case SourcePackage:
        case MaterialPackage:
            av_freep(&((MXFPackage *)mxf->metadata_sets[i])->tracks_refs);
            break;
        case IndexTableSegment:
            seg = (MXFIndexTableSegment *)mxf->metadata_sets[i];
            av_freep(&seg->temporal_offset_entries);
            av_freep(&seg->flag_entries);
            av_freep(&seg->stream_offset_entries);
            break;
        default:
            break;
        }
        av_freep(&mxf->metadata_sets[i]);
    }
    av_freep(&mxf->partitions);
    av_freep(&mxf->metadata_sets);
    av_freep(&mxf->aesc);
    av_freep(&mxf->local_tags);

    for (i = 0; i < mxf->nb_index_tables; i++) {
        av_freep(&mxf->index_tables[i].segments);
        av_freep(&mxf->index_tables[i].ptses);
        av_freep(&mxf->index_tables[i].fake_index);
    }
    av_freep(&mxf->index_tables);

    return 0;
}

static int mxf_probe(AVProbeData *p) {
    uint8_t *bufp = p->buf;
    uint8_t *end = p->buf + p->buf_size;

    if (p->buf_size < sizeof(mxf_header_partition_pack_key))
        return 0;

    /* Must skip Run-In Sequence and search for MXF header partition pack key SMPTE 377M 5.5 */
    end -= sizeof(mxf_header_partition_pack_key);
    for (; bufp < end; bufp++) {
        if (IS_KLV_KEY(bufp, mxf_header_partition_pack_key))
            return AVPROBE_SCORE_MAX;
    }
    return 0;
}

/* rudimentary byte seek */
/* XXX: use MXF Index */
static int mxf_read_seek(AVFormatContext *s, int stream_index, int64_t sample_time, int flags)
{
    AVStream *st = s->streams[stream_index];
    int64_t seconds;
    MXFContext* mxf = s->priv_data;
    int64_t seekpos;
    int ret;
    MXFIndexTable *t;

    if (mxf->index_tables <= 0) {
    if (!s->bit_rate)
        return AVERROR_INVALIDDATA;
    if (sample_time < 0)
        sample_time = 0;
    seconds = av_rescale(sample_time, st->time_base.num, st->time_base.den);

    if ((ret = avio_seek(s->pb, (s->bit_rate * seconds) >> 3, SEEK_SET)) < 0)
        return ret;
    ff_update_cur_dts(s, st, sample_time);
    } else {
        t = &mxf->index_tables[0];

        /* clamp above zero, else ff_index_search_timestamp() returns negative
         * this also means we allow seeking before the start */
        sample_time = FFMAX(sample_time, 0);

        if (t->fake_index) {
            /* behave as if we have a proper index */
            if ((sample_time = ff_index_search_timestamp(t->fake_index, t->nb_ptses, sample_time, flags)) < 0)
                return sample_time;
        } else {
            /* no IndexEntryArray (one or more CBR segments)
             * make sure we don't seek past the end */
            sample_time = FFMIN(sample_time, st->duration - 1);
        }

        if ((ret = mxf_edit_unit_absolute_offset(mxf, t, sample_time, &sample_time, &seekpos, 1)) << 0)
            return ret;

        ff_update_cur_dts(s, st, sample_time);
        mxf->current_edit_unit = sample_time;
        avio_seek(s->pb, seekpos, SEEK_SET);
    }
    return 0;
}

AVInputFormat ff_mxf_demuxer = {
    .name           = "mxf",
    .long_name      = NULL_IF_CONFIG_SMALL("Material eXchange Format"),
    .priv_data_size = sizeof(MXFContext),
    .read_probe     = mxf_probe,
    .read_header    = mxf_read_header,
    .read_packet    = mxf_read_packet,
    .read_close     = mxf_read_close,
    .read_seek      = mxf_read_seek,
};<|MERGE_RESOLUTION|>--- conflicted
+++ resolved
@@ -730,16 +730,7 @@
     int i, length;
 
     segment->nb_index_entries = avio_rb32(pb);
-<<<<<<< HEAD
-=======
-    if (!segment->nb_index_entries)
-        return 0;
-    else if (segment->nb_index_entries < 0 ||
-             segment->nb_index_entries >
-             (INT_MAX / sizeof(*segment->stream_offset_entries)))
-        return AVERROR(ENOMEM);
-
->>>>>>> fdaad635
+
     length = avio_rb32(pb);
 
     if (!(segment->temporal_offset_entries=av_calloc(segment->nb_index_entries, sizeof(*segment->temporal_offset_entries))) ||
@@ -1141,19 +1132,8 @@
     if (index_table->nb_ptses <= 0)
         return 0;
 
-<<<<<<< HEAD
     if (!(index_table->ptses      = av_calloc(index_table->nb_ptses, sizeof(int64_t))) ||
         !(index_table->fake_index = av_calloc(index_table->nb_ptses, sizeof(AVIndexEntry)))) {
-=======
-    if (index_table->nb_ptses > INT_MAX / sizeof(AVIndexEntry))
-        return AVERROR(ENOMEM);
-
-    index_table->ptses      = av_mallocz(index_table->nb_ptses *
-                                         sizeof(int64_t));
-    index_table->fake_index = av_mallocz(index_table->nb_ptses *
-                                         sizeof(AVIndexEntry));
-    if (!index_table->ptses || !index_table->fake_index) {
->>>>>>> fdaad635
         av_freep(&index_table->ptses);
         return AVERROR(ENOMEM);
     }
@@ -1258,13 +1238,7 @@
         }
     }
 
-<<<<<<< HEAD
     if (!(mxf->index_tables = av_calloc(mxf->nb_index_tables, sizeof(MXFIndexTable)))) {
-=======
-    if (mxf->nb_index_tables > INT_MAX / sizeof(MXFIndexTable) ||
-        !(mxf->index_tables = av_mallocz(mxf->nb_index_tables *
-                                         sizeof(MXFIndexTable)))) {
->>>>>>> fdaad635
         av_log(mxf->fc, AV_LOG_ERROR, "failed to allocate index tables\n");
         ret = AVERROR(ENOMEM);
         goto finish_decoding_index;
@@ -1283,17 +1257,8 @@
     for (i = j = 0; j < mxf->nb_index_tables; i += mxf->index_tables[j++].nb_segments) {
         MXFIndexTable *t = &mxf->index_tables[j];
 
-<<<<<<< HEAD
         if (!(t->segments = av_calloc(t->nb_segments, sizeof(MXFIndexTableSegment*)))) {
             av_log(mxf->fc, AV_LOG_ERROR, "failed to allocate IndexTableSegment pointer array\n");
-=======
-        if (t->nb_segments >
-            (INT_MAX / sizeof(MXFIndexTableSegment *)) ||
-            !(t->segments = av_mallocz(t->nb_segments *
-                                       sizeof(MXFIndexTableSegment*)))) {
-            av_log(mxf->fc, AV_LOG_ERROR, "failed to allocate IndexTableSegment"
-                   " pointer array\n");
->>>>>>> fdaad635
             ret = AVERROR(ENOMEM);
             goto finish_decoding_index;
         }
