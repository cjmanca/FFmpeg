--- conflicted
+++ resolved
@@ -96,7 +96,6 @@
 
 See also the @ref{crc} muxer.
 
-<<<<<<< HEAD
 @anchor{framemd5}
 @section framemd5
 
@@ -129,6 +128,27 @@
 @end example
 
 See also the @ref{md5} muxer.
+
+@anchor{hls}
+@section hls
+
+Apple HTTP Live Streaming muxer that segments MPEG-TS according to
+the HTTP Live Streaming specification.
+
+It creates a playlist file and numbered segment files. The output
+filename specifies the playlist filename; the segment filenames
+receive the same basename as the playlist, a sequential number and
+a .ts extension.
+
+@example
+ffmpeg -i in.nut out.m3u8
+@end example
+
+@table @option
+@item -hls_time segment length in seconds
+@item -hls_list_size maximum number of playlist entries
+@item -hls_wrap number after which index wraps
+@end table
 
 @anchor{ico}
 @section ico
@@ -162,28 +182,6 @@
 @item
 If a PNG image is used, it must use the rgba pixel format
 @end itemize
-=======
-@anchor{hls}
-@section hls
-
-Apple HTTP Live Streaming muxer that segments MPEG-TS according to
-the HTTP Live Streaming specification.
-
-It creates a playlist file and numbered segment files. The output
-filename specifies the playlist filename; the segment filenames
-receive the same basename as the playlist, a sequential number and
-a .ts extension.
-
-@example
-avconv -i in.nut out.m3u8
-@end example
-
-@table @option
-@item -hls_time segment length in seconds
-@item -hls_list_size maximum number of playlist entries
-@item -hls_wrap number after which index wraps
-@end table
->>>>>>> 5e9c6ef8
 
 @anchor{image2}
 @section image2
