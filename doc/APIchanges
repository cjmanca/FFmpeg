Never assume the API of libav* to be stable unless at least 1 month has passed
since the last major version increase or the API was added.

The last version increases were:
libavcodec:    2017-10-21
libavdevice:   2017-10-21
libavfilter:   2017-10-21
libavformat:   2017-10-21
libavresample: 2017-10-21
libpostproc:   2017-10-21
libswresample: 2017-10-21
libswscale:    2017-10-21
libavutil:     2017-10-21


API changes, most recent first:

<<<<<<< HEAD
2017-xx-xx - xxxxxxx - lavc 58.6.100 - avcodec.h
  Add const to AVCodecContext.hwaccel.

2017-11-xx - xxxxxxx - lavc 58.5.100 - avcodec.h
  Deprecate user visibility of the AVHWAccel structure and the functions
  av_register_hwaccel() and av_hwaccel_next().

2017-11-xx - xxxxxxx - lavc 58.4.100 - avcodec.h
  Add AVCodecHWConfig and avcodec_get_hw_config().

2017-11-22 - 3650cb2dfa - lavu 55.3.100 - opencl.h
  Remove experimental OpenCL API (av_opencl_*).

2017-11-22 - b25d8ef0a7 - lavu 55.2.100 - hwcontext.h hwcontext_opencl.h
  Add AV_HWDEVICE_TYPE_OPENCL and a new installed header with
  OpenCL-specific hwcontext definitions.

2017-11-22 - a050f56c09 - lavu 55.1.100 - pixfmt.h
  Add AV_PIX_FMT_OPENCL.

2017-11-11 - 48e4eda11d - lavc 58.3.100 - avcodec.h
=======
2017-xx-xx - xxxxxxx - lavu 56.7.0 - stereo3d.h
  Add view field to AVStereo3D structure and AVStereo3DView enum.

2017-xx-xx - xxxxxxx - lavc 58.5.0 - avcodec.h
>>>>>>> 99e9697e
  Add avcodec_get_hw_frames_parameters().

-------- 8< --------- FFmpeg 3.4 was cut here -------- 8< ---------

2017-09-28 - b6cf66ae1c - lavc 57.106.104 - avcodec.h
  Add AV_PKT_DATA_A53_CC packet side data, to export closed captions

2017-09-27 - 7aa6b8a68f - lavu 55.77.101 / lavu 55.31.1 - frame.h
  Allow passing the value of 0 (meaning "automatic") as the required alignment
  to av_frame_get_buffer().

2017-09-27 - 522f877086 - lavu 55.77.100 / lavu 55.31.0 - cpu.h
  Add av_cpu_max_align() for querying maximum required data alignment.

2017-09-26 - b1cf151c4d - lavc 57.106.102 - avcodec.h
  Deprecate AVCodecContext.refcounted_frames. This was useful for deprecated
  API only (avcodec_decode_video2/avcodec_decode_audio4). The new decode APIs
  (avcodec_send_packet/avcodec_receive_frame) always work with reference
  counted frames.

2017-09-21 - 6f15f1cdc8 - lavu 55.76.100 / 56.6.0 - pixdesc.h
  Add av_color_range_from_name(), av_color_primaries_from_name(),
  av_color_transfer_from_name(), av_color_space_from_name(), and
  av_chroma_location_from_name().

2017-09-13 - 82342cead1 - lavc 57.106.100 - avcodec.h
  Add AV_PKT_FLAG_TRUSTED.

2017-09-13 - 9cb23cd9fe - lavu 55.75.100 - hwcontext.h hwcontext_drm.h
  Add AV_HWDEVICE_TYPE_DRM and implementation.

2017-09-08 - 5ba2aef6ec - lavfi 6.103.100 - buffersrc.h
  Add av_buffersrc_close().

2017-09-04 - 6cadbb16e9 - lavc 57.105.100 - avcodec.h
  Add AV_HWACCEL_CODEC_CAP_EXPERIMENTAL, replacing the deprecated
  HWACCEL_CODEC_CAP_EXPERIMENTAL flag.

2017-09-01 - 5d76674756 - lavf 57.81.100 - avio.h
  Add avio_read_partial().

2017-09-01 - xxxxxxx - lavf 57.80.100 / 57.11.0 - avio.h
  Add avio_context_free(). From now on it must be used for freeing AVIOContext.

2017-08-08 - 1460408703 - lavu 55.74.100 - pixdesc.h
  Add AV_PIX_FMT_FLAG_FLOAT pixel format flag.

2017-08-08 - 463b81de2b - lavu 55.72.100 - imgutils.h
  Add av_image_fill_black().

2017-08-08 - caa12027ba - lavu 55.71.100 - frame.h
  Add av_frame_apply_cropping().

2017-07-25 - 24de4fddca - lavu 55.69.100 - frame.h
  Add AV_FRAME_DATA_ICC_PROFILE side data type.

2017-06-27 - 70143a3954 - lavc 57.100.100 - avcodec.h
  DXVA2 and D3D11 hardware accelerated decoding now supports the new hwaccel API,
  which can create the decoder context and allocate hardware frame automatically.
  See AVCodecContext.hw_device_ctx and AVCodecContext.hw_frames_ctx. For D3D11,
  the new AV_PIX_FMT_D3D11 pixfmt must be used with the new API.

2017-06-27 - 3303511f33 - lavu 56.67.100 - hwcontext.h
  Add AV_HWDEVICE_TYPE_D3D11VA and AV_PIX_FMT_D3D11.

2017-06-24 - 09891c5391 - lavf 57.75.100 - avio.h
  Add AVIO_DATA_MARKER_FLUSH_POINT to signal preferred flush points to aviobuf.

2017-06-14 - d59c6a3aeb - lavu 55.66.100 - hwcontext.h
  av_hwframe_ctx_create_derived() now takes some AV_HWFRAME_MAP_* combination
  as its flags argument (which was previously unused).

2017-06-14 - 49ae8a5e87 - lavc 57.99.100 - avcodec.h
  Add AV_HWACCEL_FLAG_ALLOW_PROFILE_MISMATCH.

2017-06-14 - 0b1794a43e - lavu 55.65.100 - hwcontext.h
  Add AV_HWDEVICE_TYPE_NONE, av_hwdevice_find_type_by_name(),
  av_hwdevice_get_type_name() and av_hwdevice_iterate_types().

2017-06-14 - b22172f6f3 - lavu 55.64.100 - hwcontext.h
  Add av_hwdevice_ctx_create_derived().

2017-05-15 - 532b23f079 - lavc 57.96.100 - avcodec.h
  VideoToolbox hardware-accelerated decoding now supports the new hwaccel API,
  which can create the decoder context and allocate hardware frames automatically.
  See AVCodecContext.hw_device_ctx and AVCodecContext.hw_frames_ctx.

2017-05-15 - 532b23f079 - lavu 57.63.100 - hwcontext.h
  Add AV_HWDEVICE_TYPE_VIDEOTOOLBOX and implementation.

2017-05-08 - f089e02fa2 - lavc 57.95.100 / 57.31.0 - avcodec.h
  Add AVCodecContext.apply_cropping to control whether cropping
  is handled by libavcodec or the caller.

2017-05-08 - a47bd5d77e - lavu 55.62.100 / 55.30.0 - frame.h
  Add AVFrame.crop_left/right/top/bottom fields for attaching cropping
  information to video frames.

2017-xx-xx - xxxxxxxxxx
  Change av_sha_update(), av_sha512_update() and av_md5_sum()/av_md5_update() length
  parameter type to size_t at next major bump.

2017-05-05 - c0f17a905f - lavc 57.94.100 - avcodec.h
  The cuvid decoders now support AVCodecContext.hw_device_ctx, which removes
  the requirement to set an incomplete AVCodecContext.hw_frames_ctx only to
  set the Cuda device handle.

2017-04-11 - 8378466507 - lavu 55.61.100 - avstring.h
  Add av_strireplace().

2016-04-06 - 157e57a181 - lavc 57.92.100 - avcodec.h
  Add AV_PKT_DATA_CONTENT_LIGHT_LEVEL packet side data.

2016-04-06 - b378f5bd64 - lavu 55.60.100 - mastering_display_metadata.h
  Add AV_FRAME_DATA_CONTENT_LIGHT_LEVEL value, av_content_light_metadata_alloc()
  and av_content_light_metadata_create_side_data() API, and AVContentLightMetadata
  type to export content light level video properties.

2017-03-31 - 9033e8723c - lavu 55.57.100 - spherical.h
  Add av_spherical_projection_name().
  Add av_spherical_from_name().

2017-03-30 - 4cda23f1f1 - lavu 55.53.100 / 55.27.0 - hwcontext.h
  Add av_hwframe_map() and associated AV_HWFRAME_MAP_* flags.
  Add av_hwframe_ctx_create_derived().

2017-03-29 - bfdcdd6d82 - lavu 55.52.100 - avutil.h
  add av_fourcc_make_string() function and av_fourcc2str() macro to replace
  av_get_codec_tag_string() from lavc.

2017-03-27 - ddef3d902f - lavf 57.68.100 - avformat.h
  Deprecate that demuxers export the stream rotation angle in AVStream.metadata
  (via an entry named "rotate"). Use av_stream_get_side_data() with
  AV_PKT_DATA_DISPLAYMATRIX instead, and read the rotation angle with
  av_display_rotation_get(). The same is done for muxing. Instead of adding a
  "rotate" entry to AVStream.metadata, AV_PKT_DATA_DISPLAYMATRIX side data has
  to be added to the AVStream.

2017-03-23 - 7e4ba776a2 - lavc 57.85.101 - avcodec.h
  vdpau hardware accelerated decoding now supports the new hwaccel API, which
  can create the decoder context and allocate hardware frame automatically.
  See AVCodecContext.hw_device_ctx and AVCodecContext.hw_frames_ctx.

2017-03-23 - 156bd8278f - lavc 57.85.100 - avcodec.h
  Add AVCodecContext.hwaccel_flags field. This will control some hwaccels at
  a later point.

2017-03-21 - fc9f14c7de - lavf 57.67.100 / 57.08.0 - avio.h
  Add AVIO_SEEKABLE_TIME flag.

2017-03-21 - d682ae70b4 - lavf 57.66.105, lavc 57.83.101 - avformat.h, avcodec.h
  Deprecate AVFMT_FLAG_KEEP_SIDE_DATA. It will be ignored after the next major
  bump, and libavformat will behave as if it were always set.
  Deprecate av_packet_merge_side_data() and av_packet_split_side_data().

2016-03-20 - 8200b16a9c - lavu 55.50.100 / 55.21.0 - imgutils.h
  Add av_image_copy_uc_from(), a version of av_image_copy() for copying
  from GPU mapped memory.

2017-03-20 - 9c2436e - lavu 55.49.100 - pixdesc.h
  Add AV_PIX_FMT_FLAG_BAYER pixel format flag.

2017-03-18 - 3796fb2692 - lavfi 6.77.100 - avfilter.h
  Deprecate AVFilterGraph.resample_lavr_opts
  It's never been used by avfilter nor passed to anything.

2017-02-10 - 1b7ffddb3a - lavu 55.48.100 / 55.33.0 - spherical.h
  Add AV_SPHERICAL_EQUIRECTANGULAR_TILE, av_spherical_tile_bounds(),
  and projection-specific properties (bound_left, bound_top, bound_right,
  bound_bottom, padding) to AVSphericalMapping.

2017-03-02 - ade7c1a232 - lavc 57.81.104 - videotoolbox.h
  AVVideotoolboxContext.cv_pix_fmt_type can now be set to 0 to output the
  native decoder format. (The default value is not changed.)

2017-03-02 - 554bc4eea8 - lavu 55.47.101, lavc 57.81.102, lavf 57.66.103
  Remove requirement to use AVOption or accessors to access certain fields
  in AVFrame, AVCodecContext, and AVFormatContext that were previously
  documented as "no direct access" allowed.

2017-02-13 - c1a5fca06f - lavc 57.80.100 - avcodec.h
  Add AVCodecContext.hw_device_ctx.

2017-02-11 - e3af49b14b - lavu 55.47.100 - frame.h
  Add AVFrame.opaque_ref.

2017-01-31 - 2eab48177d - lavu 55.46.100 / 55.20.0 - cpu.h
  Add AV_CPU_FLAG_SSSE3SLOW.

2017-01-24 - c4618f842a - lavu 55.45.100 - channel_layout.h
  Add av_get_extended_channel_layout()

2017-01-22 - 76c5a69e26 - lavu 55.44.100 - lfg.h
  Add av_lfg_init_from_data().

2017-01-17 - 2a4a8653b6 - lavc 57.74.100 - vaapi.h
  Deprecate struct vaapi_context and the vaapi.h installed header.
  Callers should set AVCodecContext.hw_frames_ctx instead.

2017-01-12 - dbe9dbed31 - lavfi 6.69.100 - buffersink.h
  Add av_buffersink_get_*() functions.

2017-01-06 - 9488032e10 - lavf 57.62.100 - avio.h
  Add avio_get_dyn_buf()

2016-12-10 - f542b152aa - lavu 55.43.100 - imgutils.h
  Add av_image_check_size2()

2016-12-07 - e7a6f8c972 - lavc 57.67.100 / 57.29.0 - avcodec.h
  Add AV_PKT_DATA_SPHERICAL packet side data to export AVSphericalMapping
  information from containers.

2016-12-07 - 8f58ecc344 - lavu 55.42.100 / 55.30.0 - spherical.h
  Add AV_FRAME_DATA_SPHERICAL value, av_spherical_alloc() API and
  AVSphericalMapping type to export and describe spherical video properties.

2016-11-18 - 2ab50647ff - lavf 57.58.100 - avformat.h
  Add av_stream_add_side_data().

2016-11-13 - 775a8477b7 - lavu 55.39.100 - hwcontext_vaapi.h
  Add AV_VAAPI_DRIVER_QUIRK_ATTRIB_MEMTYPE.

2016-11-13 - a8d51bb424 - lavu 55.38.100 - hwcontext_vaapi.h
  Add driver quirks field to VAAPI-specific hwdevice and enum with
  members AV_VAAPI_DRIVER_QUIRK_* to represent its values.

2016-11-10 - 638b216d4f - lavu 55.36.100 - pixfmt.h
  Add AV_PIX_FMT_GRAY12(LE/BE).

-------- 8< --------- FFmpeg 3.2 was cut here -------- 8< ---------

2016-10-24 - 73ead47 - lavf 57.55.100 - avformat.h
  Add AV_DISPOSITION_TIMED_THUMBNAILS

2016-10-24 - a246fef - lavf 57.54.100 - avformat.h
  Add avformat_init_output() and AVSTREAM_INIT_IN_ macros

2016-10-22 - f5495c9 - lavu 55.33.100 - avassert.h
  Add av_assert0_fpu() / av_assert2_fpu()

2016-10-07 - 3f9137c / 32c8359 - lavc 57.61.100 / 57.24.0 - avcodec.h
  Decoders now export the frame timestamp as AVFrame.pts. It was
  previously exported as AVFrame.pkt_pts, which is now deprecated.

  Note: When decoding, AVFrame.pts uses the stream/packet timebase,
  and not the codec timebase.

2016-09-28 - eba0414 - lavu 55.32.100 / 55.16.0 - hwcontext.h hwcontext_qsv.h
  Add AV_HWDEVICE_TYPE_QSV and a new installed header with QSV-specific
  hwcontext definitions.

2016-09-26 - 32c25f0 - lavc 57.59.100 / 57.23.0 - avcodec.h
  AVCodecContext.hw_frames_ctx now may be used by decoders.

2016-09-27 - f0b6f72 - lavf 57.51.100 - avformat.h
  Add av_stream_get_codec_timebase()

2016-09-27 - 23c0779 - lswr 2.2.100 - swresample.h
  Add swr_build_matrix().

2016-09-23 - 30d3e36 - lavc 57.58.100 - avcodec.h
  Add AV_CODEC_CAP_AVOID_PROBING codec capability flag.

2016-09-14 - ae1dd0c - lavf 57.49.100 - avformat.h
  Add avformat_transfer_internal_stream_timing_info helper to help with stream
  copy.

2016-08-29 - 4493390 - lavfi 6.58.100 - avfilter.h
  Add AVFilterContext.nb_threads.

2016-08-15 - c3c4c72 - lavc 57.53.100 - avcodec.h
  Add trailing_padding to AVCodecContext to match the corresponding
  field in AVCodecParameters.

2016-08-15 - b746ed7 - lavc 57.52.100 - avcodec.h
  Add a new API for chained BSF filters and passthrough (null) BSF --
  av_bsf_list_alloc(), av_bsf_list_free(), av_bsf_list_append(),
  av_bsf_list_append2(), av_bsf_list_finalize(), av_bsf_list_parse_str()
  and av_bsf_get_null_filter().

2016-08-04 - 82a33c8 - lavf 57.46.100 - avformat.h
  Add av_get_frame_filename2()

2016-07-09 - 775389f / 90f469a - lavc 57.50.100 / 57.20.0 - avcodec.h
  Add FF_PROFILE_H264_MULTIVIEW_HIGH and FF_PROFILE_H264_STEREO_HIGH.

2016-06-30 - c1c7e0ab - lavf 57.41.100 - avformat.h
  Moved codecpar field from AVStream to the end of the struct, so that
  the following private fields are in the same location as in FFmpeg 3.0 (lavf 57.25.100).

2016-06-30 - 042fb69d - lavu 55.28.100 - frame.h
  Moved hw_frames_ctx field from AVFrame to the end of the struct, so that
  the following private fields are in the same location as in FFmpeg 3.0 (lavu 55.17.103).

2016-06-29 - 1a751455 - lavfi 6.47.100 - avfilter.h
  Fix accidental ABI breakage in AVFilterContext.
  ABI was broken in 8688d3a, lavfi 6.42.100 and released as ffmpeg 3.1.

  Because of this, ffmpeg and ffplay built against lavfi>=6.42.100 will not be
  compatible with lavfi>=6.47.100. Potentially also affects other users of
  libavfilter if they are using one of the affected fields.

-------- 8< --------- FFmpeg 3.1 was cut here -------- 8< ---------

2016-06-26 - 481f320 / 1c9e861 - lavu 55.27.100 / 55.13.0 - hwcontext.h
  Add av_hwdevice_ctx_create().

2016-06-26 - b95534b / e47b8bb - lavc 57.48.101 / 57.19.1 - avcodec.h
  Adjust values for JPEG 2000 profiles.

2016-06-23 - 5d75e46 / db7968b - lavf 57.40.100 / 57.7.0 - avio.h
  Add AVIODataMarkerType, write_data_type, ignore_boundary_point and
  avio_write_marker.

2016-06-23 - abb3cc4 / 0c4468d - lavu 55.26.100 / 55.12.0 - opt.h
  Add av_stereo3d_type_name() and av_stereo3d_from_name().

2016-06-22 - 3689efe / c46db38 - lavu 55.25.100 / 55.11.0 - hwcontext_dxva2.h
  Add new installed header with DXVA2-specific hwcontext definitions.

2016-04-27 - fb91871 - lavu 55.23.100 - log.h
  Add a new function av_log_format_line2() which returns number of bytes
  written to the target buffer.

2016-04-21 - 7fc329e - lavc 57.37.100 - avcodec.h
  Add a new audio/video encoding and decoding API with decoupled input
  and output -- avcodec_send_packet(), avcodec_receive_frame(),
  avcodec_send_frame() and avcodec_receive_packet().

2016-04-17 - af9cac1 / 33d1898 - lavc 57.35.100 / 57.15.0 - avcodec.h
  Add a new bitstream filtering API working with AVPackets.
  Deprecate the old bitstream filtering API.

2016-04-14 - 8688d3a / 07a844f - lavfi 6.42.100 / 6.3.0 - avfilter.h
  Add AVFilterContext.hw_device_ctx.

2016-04-14 - 28abb21 / 551c677 - lavu 55.22.100 / 55.9.0 - hwcontext_vaapi.h
  Add new installed header with VAAPI-specific hwcontext definitions.

2016-04-14 - afccfaf / b1f01e8 - lavu 55.21.100 / 55.7.0 - hwcontext.h
  Add AVHWFramesConstraints and associated API.

2016-04-11 - 6f69f7a / 9200514 - lavf 57.33.100 / 57.5.0 - avformat.h
  Add AVStream.codecpar, deprecate AVStream.codec.

2016-04-02 - e8a9b64 - lavu 55.20.100 - base64.h
  Add AV_BASE64_DECODE_SIZE(x) macro.

2016-xx-xx - lavc 57.33.100 / 57.14.0 - avcodec.h
  f9b1cf1 / 998e1b8 - Add AVCodecParameters and its related API.
  e6053b3 / a806834 - Add av_get_audio_frame_duration2().

2016-03-11 - 6d8ab35 - lavf/lavc 57.28.101
  Add requirement to bitstream filtering API that returned packets with
  size == 0 and side_data_elems == 0 are to be skipped by the caller.

2016-03-04 - 9362973 - lavf 57.28.100
  Add protocol blacklisting API

2016-02-28 - 4dd4d53 - lavc 57.27.101
  Validate AVFrame returned by get_buffer2 to have required
  planes not NULL and unused planes set to NULL as crashes
  and buffer overflow are possible with certain streams if
  that is not the case.

2016-02-26 - 30e7685 - lavc 57.27.100 - avcodec.h
  "flags2" decoding option now allows the flag "ass_ro_flush_noop" preventing
  the reset of the ASS ReadOrder field on flush. This affects the content of
  AVSubtitles.rects[N]->ass when "sub_text_format" is set to "ass" (see
  previous entry).

2016-02-26 - 2941282 - lavc 57.26.100 - avcodec.h
  Add a "sub_text_format" subtitles decoding option allowing the values "ass"
  (recommended) and "ass_with_timings" (not recommended, deprecated, default).
  The default value for this option will change to "ass" at the next major
  libavcodec version bump.

  The current default is "ass_with_timings" for compatibility. This means that
  all subtitles text decoders currently still output ASS with timings printed
  as strings in the AVSubtitles.rects[N]->ass fields.

  Setting "sub_text_format" to "ass" allows a better timing accuracy (ASS
  timing is limited to a 1/100 time base, so this is relevant for any subtitles
  format needing a bigger one), ease timing adjustments, and prevents the need
  of removing the timing from the decoded string yourself. This form is also
  known as "the Matroska form". The timing information (start time, duration)
  can be found in the AVSubtitles fields.

2016-02-24 - 7e49cdd / 7b3214d0 - lavc 57.25.100 / 57.13.0 - avcodec.h
  Add AVCodecContext.hw_frames_ctx.

2016-02-24 - 1042402 / b3dd30d - lavfi 6.36.100 / 6.2.0 - avfilter.h
  avfilter.h - Add AVFilterLink.hw_frames_ctx.
  buffersrc.h - Add AVBufferSrcParameters and functions for handling it.

2016-02-23 - 14f7a3d - lavc 57.25.100
  Add AV_PKT_DATA_MPEGTS_STREAM_ID for exporting the MPEGTS stream ID.

2016-02-18 - 08acab8 - lavu 55.18.100 - audio_fifo.h
  Add av_audio_fifo_peek_at().

2016-xx-xx - lavu 55.18.100 / 55.6.0
  26abd51 / 721a4ef buffer.h - Add av_buffer_pool_init2().
  1a70878 / 89923e4 hwcontext.h - Add a new installed header hwcontext.h with a new API
                        for handling hwaccel frames.
  6992276 / ad884d1 hwcontext_cuda.h - Add a new installed header hwcontext_cuda.h with
                             CUDA-specific hwcontext definitions.
  d779d8d / a001ce3 hwcontext_vdpau.h - Add a new installed header hwcontext_vdpau.h with
                              VDPAU-specific hwcontext definitions.
  63c3e35 / 7bc780c pixfmt.h - Add AV_PIX_FMT_CUDA.

-------- 8< --------- FFmpeg 3.0 was cut here -------- 8< ---------

2016-02-10 - bc9a596 / 9f61abc - lavf 57.25.100 / 57.3.0 - avformat.h
  Add AVFormatContext.opaque, io_open and io_close, allowing custom IO

2016-02-01 - 1dba837 - lavf 57.24.100 - avformat.h, avio.h
  Add protocol_whitelist to AVFormatContext, AVIOContext

2016-01-31 - 66e9d2f - lavu 55.17.100 - frame.h
  Add AV_FRAME_DATA_GOP_TIMECODE for exporting MPEG1/2 GOP timecodes.

2016-01-01 - 5e8b053 / 2c68113 - lavc 57.21.100 / 57.12.0 - avcodec.h
  Add AVCodecDescriptor.profiles and avcodec_profile_name().

2015-12-28 - 1f9139b - lavf 57.21.100 - avformat.h
  Add automatic bitstream filtering; add av_apply_bitstream_filters()

2015-12-22 - 39a09e9 - lavfi 6.21.101 - avfilter.h
  Deprecate avfilter_link_set_closed().
  Applications are not supposed to mess with links,
  they should close the sinks.

2015-12-17 - lavc 57.18.100 / 57.11.0 - avcodec.h dirac.h
  xxxxxxx - Add av_packet_add_side_data().
  xxxxxxx - Add AVCodecContext.coded_side_data.
  xxxxxxx - Add AVCPBProperties API.
  xxxxxxx - Add a new public header dirac.h containing
            av_dirac_parse_sequence_header()

2015-12-11 - 676a93f - lavf 57.20.100 - avformat.h
  Add av_program_add_stream_index()

2015-11-29 - 93fb4a4 - lavc 57.16.101 - avcodec.h
  Deprecate rtp_callback without replacement, i.e. it won't be possible to
  get image slices before the full frame is encoded any more. The libavformat
  rtpenc muxer can still be used for RFC-2190 packetization.

2015-11-22 - fe20e34 - lavc 57.16.100 - avcodec.h
  Add AV_PKT_DATA_FALLBACK_TRACK for making fallback associations between
  streams.

2015-11-22 - ad317c9 - lavf 57.19.100 - avformat.h
  Add av_stream_new_side_data().

2015-11-22 - e12f403 - lavu 55.8.100 - xtea.h
    Add av_xtea_le_init and av_xtea_le_crypt

2015-11-18 - lavu 55.7.100 - mem.h
  Add av_fast_mallocz()

2015-10-29 - lavc 57.12.100 / 57.8.0 - avcodec.h
  xxxxxx - Deprecate av_free_packet(). Use av_packet_unref() as replacement,
           it resets the packet in a more consistent way.
  xxxxxx - Deprecate av_dup_packet(), it is a no-op for most cases.
           Use av_packet_ref() to make a non-refcounted AVPacket refcounted.
  xxxxxx - Add av_packet_alloc(), av_packet_clone(), av_packet_free().
           They match the AVFrame functions with the same name.

2015-10-27 - 1e477a9 - lavu 55.5.100 - cpu.h
  Add AV_CPU_FLAG_AESNI.

2015-10-22 - ee573b4 / a17a766 - lavc 57.9.100 / 57.5.0 - avcodec.h
  Add data and linesize array to AVSubtitleRect, to be used instead of
  the ones from the embedded AVPicture.

2015-10-22 - 866a417 / dc923bc - lavc 57.8.100 / 57.0.0 - qsv.h
  Add an API for allocating opaque surfaces.

2015-10-15 - 2c2d162 - lavf 57.4.100
  Remove the latm demuxer that was a duplicate of the loas demuxer.

2015-10-14 - b994788 / 11c5f43 - lavu 55.4.100 / 55.2.0 - dict.h
  Change return type of av_dict_copy() from void to int, so that a proper
  error code can be reported.

2015-09-29 - b01891a / 948f3c1 - lavc 57.3.100 / 57.2.0 - avcodec.h
  Change type of AVPacket.duration from int to int64_t.

2015-09-17 - 7c46f24 / e3d4784 - lavc 57.3.100 / 57.2.0 - d3d11va.h
  Add av_d3d11va_alloc_context(). This function must from now on be used for
  allocating AVD3D11VAContext.

2015-09-15 - lavf 57.2.100 - avformat.h
  probesize and max_analyze_duration switched to 64bit, both
  are only accessible through AVOptions

2015-09-15 - lavf 57.1.100 - avformat.h
  bit_rate was changed to 64bit, make sure you update any
  printf() or other type sensitive code

2015-09-15 - lavc 57.2.100 - avcodec.h
  bit_rate/rc_max_rate/rc_min_rate were changed to 64bit, make sure you update
  any printf() or other type sensitive code

2015-09-07 - lavu 55.0.100 / 55.0.0
  c734b34 / b8b5d82 - Change type of AVPixFmtDescriptor.flags from uint8_t to uint64_t.
  f53569a / 6b3ef7f - Change type of AVComponentDescriptor fields from uint16_t to int
            and drop bit packing.
  151aa2e / 2268db2 - Add step, offset, and depth to AVComponentDescriptor to replace
            the deprecated step_minus1, offset_plus1, and depth_minus1.

-------- 8< --------- FFmpeg 2.8 was cut here -------- 8< ---------

2015-08-27 - 1dd854e1 - lavc 56.58.100 - vaapi.h
  Deprecate old VA-API context (vaapi_context) fields that were only
  set and used by libavcodec. They are all managed internally now.

2015-08-19 - 9f8e57ef - lavu 54.31.100 - pixfmt.h
  Add a unique pixel format for VA-API (AV_PIX_FMT_VAAPI) that
  indicates the nature of the underlying storage: a VA surface. This
  yields the same value as AV_PIX_FMT_VAAPI_VLD.
  Deprecate old VA-API related pixel formats: AV_PIX_FMT_VAAPI_MOCO,
  AV_PIX_FMT_VAAPI_IDCT, AV_PIX_FMT_VAAPI_VLD.

2015-08-02 - lavu 54.30.100 / 54.17.0
  9ed59f1 / 7a7df34c -  Add av_blowfish_alloc().
  a130ec9 / ae365453 -  Add av_rc4_alloc().
  9ca1997 / 5d8bea3b -  Add av_xtea_alloc().
  3cf08e9 / d9e8b47e -  Add av_des_alloc().

2015-07-27 - lavc 56.56.100 / 56.35.0 - avcodec.h
  94d68a4 / 7c6eb0a1 - Rename CODEC_FLAG* defines to AV_CODEC_FLAG*.
  444e987 / def97856 - Rename CODEC_CAP_* defines to AV_CODEC_CAP_*.
  29d147c / 059a9348 - Rename FF_INPUT_BUFFER_PADDING_SIZE and FF_MIN_BUFFER_SIZE
              to AV_INPUT_BUFFER_PADDING_SIZE and AV_INPUT_BUFFER_MIN_SIZE.

2015-07-22 - c40ecff - lavc 56.51.100 - avcodec.h
  Add AV_PKT_DATA_QUALITY_STATS to export the quality value, PSNR, and pict_type
  of an AVPacket.

2015-07-16 - 8dad213 - lavc 56.49.100
  Add av_codec_get_codec_properties(), FF_CODEC_PROPERTY_LOSSLESS
  and FF_CODEC_PROPERTY_CLOSED_CAPTIONS

2015-07-03 - d563e13 / 83212943 - lavu 54.28.100 / 56.15.0
  Add av_version_info().

-------- 8< --------- FFmpeg 2.7 was cut here -------- 8< ---------

2015-06-04 - cc17b43 - lswr  1.2.100
  Add swr_get_out_samples()

2015-05-27 - c312bfa - lavu 54.26.100 - cpu.h
  Add AV_CPU_FLAG_AVXSLOW.

2015-05-26 - 1fb9b2a - lavu 54.25.100 - rational.h
  Add av_q2intfloat().

2015-05-13 - cc48409 / e7c5e17 - lavc 56.39.100 / 56.23.0
  Add av_vda_default_init2.

2015-05-11 - 541d75f - lavf 56.33.100 - avformat.h
  Add AVOpenCallback AVFormatContext.open_cb

2015-05-07 - a7dd933 - 56.38.100 - avcodec.h
  Add av_packet_side_data_name().

2015-05-07 - 01e59d4 - 56.37.102 - avcodec.h
  Add FF_PROFILE_VP9_2 and FF_PROFILE_VP9_3.

2015-05-04 - 079b7f6 - 56.37.100 - avcodec.h
  Add FF_PROFILE_VP9_0 and FF_PROFILE_VP9_1.

2015-04-22 - 748d481 - lavf 56.31.100 - avformat.h
  Add AVFMT_FLAG_FAST_SEEK flag. Some formats (initially mp3) use it to enable
  fast, but inaccurate seeking.

2015-04-20 - 8e8219e / c253340 - lavu 54.23.100 / 54.12.0 - log.h
  Add AV_LOG_TRACE for extremely verbose debugging.

2015-04-02 - 26e0e393 - lavf 56.29.100 - avio.h
  Add AVIODirEntryType.AVIO_ENTRY_SERVER.
  Add AVIODirEntryType.AVIO_ENTRY_SHARE.
  Add AVIODirEntryType.AVIO_ENTRY_WORKGROUP.

2015-03-31 - 3188696 - lavu 54.22.100 - avstring.h
  Add av_append_path_component()

2015-03-27 - 184084c - lavf 56.27.100 - avio.h url.h
  New directory listing API.

  Add AVIODirEntryType enum.
  Add AVIODirEntry, AVIODirContext structures.
  Add avio_open_dir(), avio_read_dir(), avio_close_dir(), avio_free_directory_entry().
  Add ff_alloc_dir_entry().
  Extend URLProtocol with url_open_dir(), url_read_dir(), url_close_dir().

2015-03-29 - 268ff17 / c484561 - lavu 54.21.100 / 54.10.0 - pixfmt.h
  Add AV_PIX_FMT_MMAL for MMAL hardware acceleration.

2015-03-19 - 11fe56c - 56.29.100 / lavc 56.22.0
  Add FF_PROFILE_DTS_EXPRESS.

-------- 8< --------- FFmpeg 2.6 was cut here -------- 8< ---------

2015-03-04 - cca4476 - lavf 56.25.100
  Add avformat_flush()

2015-03-03 - 81a9126 - lavf 56.24.100
  Add avio_put_str16be()

2015-02-19 - 560eb71 / 31d2039 - lavc 56.23.100 / 56.13.0
  Add width, height, coded_width, coded_height and format to
  AVCodecParserContext.

2015-02-19 - e375511 / 5b1d9ce - lavu 54.19.100 / 54.9.0
  Add AV_PIX_FMT_QSV for QSV hardware acceleration.

2015-02-14 - ba22295 - lavc 56.21.102
  Deprecate VIMA decoder.

2015-01-27 - 62a82c6 / 728685f - lavc 56.21.100 / 56.12.0, lavu 54.18.100 / 54.8.0 - avcodec.h, frame.h
  Add AV_PKT_DATA_AUDIO_SERVICE_TYPE and AV_FRAME_DATA_AUDIO_SERVICE_TYPE for
  storing the audio service type as side data.

2015-01-16 - a47c933 - lavf 56.19.100 - avformat.h
  Add data_codec and data_codec_id for storing codec of data stream

2015-01-11 - 007c33d - lavd 56.4.100 - avdevice.h
  Add avdevice_list_input_sources().
  Add avdevice_list_output_sinks().

2014-12-25 - d7aaeea / c220a60 - lavc 56.19.100 / 56.10.0 - vdpau.h
  Add av_vdpau_get_surface_parameters().

2014-12-25 - ddb9a24 / 6c99c92 - lavc 56.18.100 / 56.9.0 - avcodec.h
  Add AV_HWACCEL_FLAG_ALLOW_HIGH_DEPTH flag to av_vdpau_bind_context().

2014-12-25 - d16079a / 57b6704 - lavc 56.17.100 / 56.8.0 - avcodec.h
  Add AVCodecContext.sw_pix_fmt.

2014-12-04 - 6e9ac02 - lavc 56.14.100 - dv_profile.h
  Add av_dv_codec_profile2().

-------- 8< --------- FFmpeg 2.5 was cut here -------- 8< ---------

2014-11-21 - ab922f9 - lavu 54.15.100 - dict.h
   Add av_dict_get_string().

2014-11-18 - a54a51c - lavu 54.14.100 - float_dsp.h
  Add avpriv_float_dsp_alloc().

2014-11-16 - 6690d4c3 - lavf 56.13.100 - avformat.h
  Add AVStream.recommended_encoder_configuration with accessors.

2014-11-16 - bee5844d - lavu 54.13.100 - opt.h
  Add av_opt_serialize().

2014-11-16 - eec69332 - lavu 54.12.100 - opt.h
  Add av_opt_is_set_to_default().

2014-11-06 - 44fa267 / 5e80fb7 - lavc 56.11.100 / 56.6.0 - vorbis_parser.h
  Add a public API for parsing vorbis packets.

2014-10-15 - 17085a0 / 7ea1b34 - lavc 56.7.100 / 56.5.0 - avcodec.h
  Replace AVCodecContext.time_base used for decoding
  with AVCodecContext.framerate.

2014-10-15 - 51c810e / d565fef1 - lavc 56.6.100 / 56.4.0 - avcodec.h
  Add AV_HWACCEL_FLAG_IGNORE_LEVEL flag to av_vdpau_bind_context().

2014-10-13 - da21895 / 2df0c32e - lavc 56.5.100 / 56.3.0 - avcodec.h
  Add AVCodecContext.initial_padding. Deprecate the use of AVCodecContext.delay
  for audio encoding.

2014-10-08 - bb44f7d / 5a419b2 - lavu 54.10.100 / 54.4.0 - pixdesc.h
  Add API to return the name of frame and context color properties.

2014-10-06 - a61899a / e3e158e - lavc 56.3.100 / 56.2.0 - vdpau.h
  Add av_vdpau_bind_context(). This function should now be used for creating
  (or resetting) a AVVDPAUContext instead of av_vdpau_alloc_context().

2014-10-02 - cdd6f05 - lavc 56.2.100 - avcodec.h
2014-10-02 - cdd6f05 - lavu 54.9.100 - frame.h
  Add AV_FRAME_DATA_SKIP_SAMPLES. Add lavc CODEC_FLAG2_SKIP_MANUAL and
  AVOption "skip_manual", which makes lavc export skip information via
  AV_FRAME_DATA_SKIP_SAMPLES AVFrame side data, instead of skipping and
  discarding samples automatically.

2014-10-02 - 0d92b0d - lavu 54.8.100 - avstring.h
  Add av_match_list()

2014-09-24 - ac68295 - libpostproc 53.1.100
  Add visualization support

2014-09-19 - 6edd6a4 - lavc 56.1.101 - dv_profile.h
  deprecate avpriv_dv_frame_profile2(), which was made public by accident.


-------- 8< --------- FFmpeg 2.4 was cut here -------- 8< ---------

2014-08-25 - 215db29 / b263f8f - lavf 56.3.100 / 56.3.0 - avformat.h
  Add AVFormatContext.max_ts_probe.

2014-08-28 - f30a815 / 9301486 - lavc 56.1.100 / 56.1.0 - avcodec.h
  Add AV_PKT_DATA_STEREO3D to export container-level stereo3d information.

2014-08-23 - 8fc9bd0 - lavu 54.7.100 - dict.h
  AV_DICT_DONT_STRDUP_KEY and AV_DICT_DONT_STRDUP_VAL arguments are now
  freed even on error. This is consistent with the behaviour all users
  of it we could find expect.

2014-08-21 - 980a5b0 - lavu 54.6.100 - frame.h motion_vector.h
  Add AV_FRAME_DATA_MOTION_VECTORS side data and AVMotionVector structure

2014-08-16 - b7d5e01 - lswr 1.1.100 - swresample.h
  Add AVFrame based API

2014-08-16 - c2829dc - lavu 54.4.100 - dict.h
  Add av_dict_set_int helper function.

2014-08-13 - c8571c6 / 8ddc326 - lavu 54.3.100 / 54.3.0 - mem.h
  Add av_strndup().

2014-08-13 - 2ba4577 / a8c104a - lavu 54.2.100 / 54.2.0 - opt.h
  Add av_opt_get_dict_val/set_dict_val with AV_OPT_TYPE_DICT to support
  dictionary types being set as options.

2014-08-13 - afbd4b8 - lavf 56.01.0 - avformat.h
  Add AVFormatContext.event_flags and AVStream.event_flags for signaling to
  the user when events happen in the file/stream.

2014-08-10 - 78eaaa8 / fb1ddcd - lavr 2.1.0 - avresample.h
  Add avresample_convert_frame() and avresample_config().

2014-08-10 - 78eaaa8 / fb1ddcd - lavu 54.1.100 / 54.1.0 - error.h
  Add AVERROR_INPUT_CHANGED and AVERROR_OUTPUT_CHANGED.

2014-08-08 - 3841f2a / d35b94f - lavc 55.73.102 / 55.57.4 - avcodec.h
  Deprecate FF_IDCT_XVIDMMX define and xvidmmx idct option.
  Replaced by FF_IDCT_XVID and xvid respectively.

2014-08-08 - 5c3c671 - lavf 55.53.100 - avio.h
  Add avio_feof() and deprecate url_feof().

2014-08-07 - bb78903 - lsws 2.1.3 - swscale.h
  sws_getContext is not going to be removed in the future.

2014-08-07 - a561662 / ad1ee5f - lavc 55.73.101 / 55.57.3 - avcodec.h
  reordered_opaque is not going to be removed in the future.

2014-08-02 - 28a2107 - lavu 52.98.100 - pixelutils.h
  Add pixelutils API with SAD functions

2014-08-04 - 6017c98 / e9abafc - lavu 52.97.100 / 53.22.0 - pixfmt.h
  Add AV_PIX_FMT_YA16 pixel format for 16 bit packed gray with alpha.

2014-08-04 - 4c8bc6f / e96c3b8 - lavu 52.96.101 / 53.21.1 - avstring.h
  Rename AV_PIX_FMT_Y400A to AV_PIX_FMT_YA8 to better identify the format.
  An alias pixel format and color space name are provided for compatibility.

2014-08-04 - 073c074 / d2962e9 - lavu 52.96.100 / 53.21.0 - pixdesc.h
  Support name aliases for pixel formats.

2014-08-03 - 71d008e / 1ef9e83 - lavc 55.72.101 / 55.57.2 - avcodec.h
2014-08-03 - 71d008e / 1ef9e83 - lavu 52.95.100 / 53.20.0 - frame.h
  Deprecate AVCodecContext.dtg_active_format and use side-data instead.

2014-08-03 - e680c73 - lavc 55.72.100 - avcodec.h
  Add get_pixels() to AVDCT

2014-08-03 - 9400603 / 9f17685 - lavc 55.71.101 / 55.57.1 - avcodec.h
  Deprecate unused FF_IDCT_IPP define and ipp avcodec option.
  Deprecate unused FF_DEBUG_PTS define and pts avcodec option.
  Deprecate unused FF_CODER_TYPE_DEFLATE define and deflate avcodec option.
  Deprecate unused FF_DCT_INT define and int avcodec option.
  Deprecate unused avcodec option scenechange_factor.

2014-07-30 - ba3e331 - lavu 52.94.100 - frame.h
  Add av_frame_side_data_name()

2014-07-29 - 80a3a66 / 3a19405 - lavf 56.01.100 / 56.01.0 - avformat.h
  Add mime_type field to AVProbeData, which now MUST be initialized in
  order to avoid uninitialized reads of the mime_type pointer, likely
  leading to crashes.
  Typically, this means you will do 'AVProbeData pd = { 0 };' instead of
  'AVProbeData pd;'.

2014-07-29 - 31e0b5d / 69e7336 - lavu 52.92.100 / 53.19.0 - avstring.h
  Make name matching function from lavf public as av_match_name().

2014-07-28 - 2e5c8b0 / c5fca01 - lavc 55.71.100 / 55.57.0 - avcodec.h
  Add AV_CODEC_PROP_REORDER to mark codecs supporting frame reordering.

2014-07-27 - ff9a154 - lavf 55.50.100 - avformat.h
  New field int64_t probesize2 instead of deprecated
  field int probesize.

2014-07-27 - 932ff70 - lavc 55.70.100 - avdct.h
  Add AVDCT / avcodec_dct_alloc() / avcodec_dct_init().

2014-07-23 - 8a4c086 - lavf 55.49.100 - avio.h
  Add avio_read_to_bprint()


-------- 8< --------- FFmpeg 2.3 was cut here -------- 8< ---------

2014-07-14 - 62227a7 - lavf 55.47.100 - avformat.h
  Add av_stream_get_parser()

2014-07-09 - c67690f / a54f03b - lavu 52.92.100 / 53.18.0 - display.h
  Add av_display_matrix_flip() to flip the transformation matrix.

2014-07-09 - 1b58f13 / f6ee61f - lavc 55.69.100 / 55.56.0 - dv_profile.h
  Add a public API for DV profile handling.

2014-06-20 - 0dceefc / 9e500ef - lavu 52.90.100 / 53.17.0 - imgutils.h
  Add av_image_check_sar().

2014-06-20 - 4a99333 / 874390e - lavc 55.68.100 / 55.55.0 - avcodec.h
  Add av_packet_rescale_ts() to simplify timestamp conversion.

2014-06-18 - ac293b6 / 194be1f - lavf 55.44.100 / 55.20.0 - avformat.h
  The proper way for providing a hint about the desired timebase to the muxers
  is now setting AVStream.time_base, instead of AVStream.codec.time_base as was
  done previously. The old method is now deprecated.

2014-06-11 - 67d29da - lavc 55.66.101 - avcodec.h
  Increase FF_INPUT_BUFFER_PADDING_SIZE to 32 due to some corner cases needing
  it

2014-06-10 - 5482780 - lavf 55.43.100 - avformat.h
  New field int64_t max_analyze_duration2 instead of deprecated
  int max_analyze_duration.

2014-05-30 - 00759d7 - lavu 52.89.100 - opt.h
  Add av_opt_copy()

2014-06-01 - 03bb99a / 0957b27 - lavc 55.66.100 / 55.54.0 - avcodec.h
  Add AVCodecContext.side_data_only_packets to allow encoders to output packets
  with only side data. This option may become mandatory in the future, so all
  users are recommended to update their code and enable this option.

2014-06-01 - 6e8e9f1 / 8c02adc - lavu 52.88.100 / 53.16.0 - frame.h, pixfmt.h
  Move all color-related enums (AVColorPrimaries, AVColorSpace, AVColorRange,
  AVColorTransferCharacteristic, and AVChromaLocation) inside lavu.
  And add AVFrame fields for them.

2014-05-29 - bdb2e80 / b2d4565 - lavr 1.3.0 - avresample.h
  Add avresample_max_output_samples

2014-05-28 - d858ee7 / 6d21259 - lavf 55.42.100 / 55.19.0 - avformat.h
  Add strict_std_compliance and related AVOptions to support experimental
  muxing.

2014-05-26 - 55cc60c - lavu 52.87.100 - threadmessage.h
  Add thread message queue API.

2014-05-26 - c37d179 - lavf 55.41.100 - avformat.h
  Add format_probesize to AVFormatContext.

2014-05-20 - 7d25af1 / c23c96b - lavf 55.39.100 / 55.18.0 - avformat.h
  Add av_stream_get_side_data() to access stream-level side data
  in the same way as av_packet_get_side_data().

2014-05-20 - 7336e39 - lavu 52.86.100 - fifo.h
  Add av_fifo_alloc_array() function.

2014-05-19 - ef1d4ee / bddd8cb - lavu 52.85.100 / 53.15.0 - frame.h, display.h
  Add AV_FRAME_DATA_DISPLAYMATRIX for exporting frame-level
  spatial rendering on video frames for proper display.

2014-05-19 - ef1d4ee / bddd8cb - lavc 55.64.100 / 55.53.0 - avcodec.h
  Add AV_PKT_DATA_DISPLAYMATRIX for exporting packet-level
  spatial rendering on video frames for proper display.

2014-05-19 - 999a99c / a312f71 - lavf 55.38.101 / 55.17.1 - avformat.h
  Deprecate AVStream.pts and the AVFrac struct, which was its only use case.
  See use av_stream_get_end_pts()

2014-05-18 - 68c0518 / fd05602 - lavc 55.63.100 / 55.52.0 - avcodec.h
  Add avcodec_free_context(). From now on it should be used for freeing
  AVCodecContext.

2014-05-17 - 0eec06e / 1bd0bdc - lavu 52.84.100 / 54.5.0 - time.h
  Add av_gettime_relative() av_gettime_relative_is_monotonic()

2014-05-15 - eacf7d6 / 0c1959b - lavf 55.38.100 / 55.17.0 - avformat.h
  Add AVFMT_FLAG_BITEXACT flag. Muxers now use it instead of checking
  CODEC_FLAG_BITEXACT on the first stream.

2014-05-15 - 96cb4c8 - lswr 0.19.100 - swresample.h
  Add swr_close()

2014-05-11 - 14aef38 / 66e6c8a - lavu 52.83.100 / 53.14.0 - pixfmt.h
  Add AV_PIX_FMT_VDA for new-style VDA acceleration.

2014-05-07 - 351f611 - lavu 52.82.100 - fifo.h
  Add av_fifo_freep() function.

2014-05-02 - ba52fb11 - lavu 52.81.100 - opt.h
  Add av_opt_set_dict2() function.

2014-05-01 - e77b985 / a2941c8 - lavc 55.60.103 / 55.50.3 - avcodec.h
  Deprecate CODEC_FLAG_MV0. It is replaced by the flag "mv0" in the
  "mpv_flags" private option of the mpegvideo encoders.

2014-05-01 - e40ae8c / 6484149 - lavc 55.60.102 / 55.50.2 - avcodec.h
  Deprecate CODEC_FLAG_GMC. It is replaced by the "gmc" private option of the
  libxvid encoder.

2014-05-01 - 1851643 / b2c3171 - lavc 55.60.101 / 55.50.1 - avcodec.h
  Deprecate CODEC_FLAG_NORMALIZE_AQP. It is replaced by the flag "naq" in the
  "mpv_flags" private option of the mpegvideo encoders.

2014-05-01 - cac07d0 / 5fcceda - avcodec.h
  Deprecate CODEC_FLAG_INPUT_PRESERVED. Its functionality is replaced by passing
  reference-counted frames to encoders.

2014-04-30 - 617e866 - lavu 52.81.100 - pixdesc.h
  Add av_find_best_pix_fmt_of_2(), av_get_pix_fmt_loss()
  Deprecate avcodec_get_pix_fmt_loss(), avcodec_find_best_pix_fmt_of_2()

2014-04-29 - 1bf6396 - lavc 55.60.100 - avcodec.h
  Add AVCodecDescriptor.mime_types field.

2014-04-29 - b804eb4 - lavu 52.80.100 - hash.h
  Add av_hash_final_bin(), av_hash_final_hex() and av_hash_final_b64().

2014-03-07 - 8b2a130 - lavc 55.50.0 / 55.53.100 - dxva2.h
  Add FF_DXVA2_WORKAROUND_INTEL_CLEARVIDEO for old Intel GPUs.

2014-04-22 - 502512e /dac7e8a - lavu 53.13.0 / 52.78.100 - avutil.h
  Add av_get_time_base_q().

2014-04-17 - a8d01a7 / 0983d48 - lavu 53.12.0 / 52.77.100 - crc.h
  Add AV_CRC_16_ANSI_LE crc variant.

2014-04-15 - ef818d8 - lavf 55.37.101 - avformat.h
  Add av_format_inject_global_side_data()

2014-04-12 - 4f698be - lavu 52.76.100 - log.h
  Add av_log_get_flags()

2014-04-11 - 6db42a2b - lavd 55.12.100 - avdevice.h
  Add avdevice_capabilities_create() function.
  Add avdevice_capabilities_free() function.

2014-04-07 - 0a1cc04 / 8b17243 - lavu 52.75.100 / 53.11.0 - pixfmt.h
  Add AV_PIX_FMT_YVYU422 pixel format.

2014-04-04 - c1d0536 / 8542f9c - lavu 52.74.100 / 53.10.0 - replaygain.h
  Full scale for peak values is now 100000 (instead of UINT32_MAX) and values
  may overflow.

2014-04-03 - c16e006 / 7763118 - lavu 52.73.100 / 53.9.0 - log.h
  Add AV_LOG(c) macro to have 256 color debug messages.

2014-04-03 - eaed4da9 - lavu 52.72.100 - opt.h
  Add AV_OPT_MULTI_COMPONENT_RANGE define to allow return
  multi-component option ranges.

2014-03-29 - cd50a44b - lavu 52.70.100 - mem.h
  Add av_dynarray_add_nofree() function.

2014-02-24 - 3e1f241 / d161ae0 - lavu 52.69.100 / 53.8.0 - frame.h
  Add av_frame_remove_side_data() for removing a single side data
  instance from a frame.

2014-03-24 - 83e8978 / 5a7e35d - lavu 52.68.100 / 53.7.0 - frame.h, replaygain.h
  Add AV_FRAME_DATA_REPLAYGAIN for exporting replaygain tags.
  Add a new header replaygain.h with the AVReplayGain struct.

2014-03-24 - 83e8978 / 5a7e35d - lavc 55.54.100 / 55.36.0 - avcodec.h
  Add AV_PKT_DATA_REPLAYGAIN for exporting replaygain tags.

2014-03-24 - 595ba3b / 25b3258 - lavf 55.35.100 / 55.13.0 - avformat.h
  Add AVStream.side_data and AVStream.nb_side_data for exporting stream-global
  side data (e.g. replaygain tags, video rotation)

2014-03-24 - bd34e26 / 0e2c3ee - lavc 55.53.100 / 55.35.0 - avcodec.h
  Give the name AVPacketSideData to the previously anonymous struct used for
  AVPacket.side_data.


-------- 8< --------- FFmpeg 2.2 was cut here -------- 8< ---------

2014-03-18 - 37c07d4 - lsws 2.5.102
  Make gray16 full-scale.

2014-03-16 - 6b1ca17 / 1481d24 - lavu 52.67.100 / 53.6.0 - pixfmt.h
  Add RGBA64_LIBAV pixel format and variants for compatibility

2014-03-11 - 3f3229c - lavf 55.34.101 - avformat.h
  Set AVFormatContext.start_time_realtime when demuxing.

2014-03-03 - 06fed440 - lavd 55.11.100 - avdevice.h
  Add av_input_audio_device_next().
  Add av_input_video_device_next().
  Add av_output_audio_device_next().
  Add av_output_video_device_next().

2014-02-24 - fff5262 / 1155fd0 - lavu 52.66.100 / 53.5.0 - frame.h
  Add av_frame_copy() for copying the frame data.

2014-02-24 - a66be60 - lswr 0.18.100 - swresample.h
  Add swr_is_initialized() for checking whether a resample context is initialized.

2014-02-22 - 5367c0b / 7e86c27 - lavr 1.2.0 - avresample.h
  Add avresample_is_open() for checking whether a resample context is open.

2014-02-19 - 6a24d77 / c3ecd96 - lavu 52.65.100 / 53.4.0  - opt.h
  Add AV_OPT_FLAG_EXPORT and AV_OPT_FLAG_READONLY to mark options meant (only)
  for reading.

2014-02-19 - f4c8d00 / 6bb8720 - lavu 52.64.101 / 53.3.1 - opt.h
  Deprecate unused AV_OPT_FLAG_METADATA.

2014-02-16 - 81c3f81 - lavd 55.10.100 - avdevice.h
  Add avdevice_list_devices() and avdevice_free_list_devices()

2014-02-16 - db3c970 - lavf 55.33.100 - avio.h
  Add avio_find_protocol_name() to find out the name of the protocol that would
  be selected for a given URL.

2014-02-15 - a2bc6c1 / c98f316 - lavu 52.64.100 / 53.3.0 - frame.h
  Add AV_FRAME_DATA_DOWNMIX_INFO value to the AVFrameSideDataType enum and
  downmix_info.h API, which identify downmix-related metadata.

2014-02-11 - 1b05ac2 - lavf 55.32.100 - avformat.h
  Add av_write_uncoded_frame() and av_interleaved_write_uncoded_frame().

2014-02-04 - 3adb5f8 / d9ae103 - lavf 55.30.100 / 55.11.0 - avformat.h
  Add AVFormatContext.max_interleave_delta for controlling amount of buffering
  when interleaving.

2014-02-02 - 5871ee5 - lavf 55.29.100 - avformat.h
  Add output_ts_offset muxing option to AVFormatContext.

2014-01-27 - 102bd64 - lavd 55.7.100 - avdevice.h
                       lavf 55.28.100 - avformat.h
  Add avdevice_dev_to_app_control_message() function.

2014-01-27 - 7151411 - lavd 55.6.100 - avdevice.h
                       lavf 55.27.100 - avformat.h
  Add avdevice_app_to_dev_control_message() function.

2014-01-24 - 86bee79 - lavf 55.26.100 - avformat.h
  Add AVFormatContext option metadata_header_padding to allow control over the
  amount of padding added.

2014-01-20 - eef74b2 / 93c553c - lavc 55.48.102 / 55.32.1 - avcodec.h
  Edges are not required anymore on video buffers allocated by get_buffer2()
  (i.e. as if the CODEC_FLAG_EMU_EDGE flag was always on). Deprecate
  CODEC_FLAG_EMU_EDGE and avcodec_get_edge_width().

2014-01-19 - 1a193c4 - lavf 55.25.100 - avformat.h
  Add avformat_get_mov_video_tags() and avformat_get_mov_audio_tags().

2014-01-19 - 3532dd5 - lavu 52.63.100 - rational.h
  Add av_make_q() function.

2014-01-05 - 4cf4da9 / 5b4797a - lavu 52.62.100 / 53.2.0 - frame.h
  Add AV_FRAME_DATA_MATRIXENCODING value to the AVFrameSideDataType enum, which
  identifies AVMatrixEncoding data.

2014-01-05 - 751385f / 5c437fb - lavu 52.61.100 / 53.1.0 - channel_layout.h
  Add values for various Dolby flags to the AVMatrixEncoding enum.

2014-01-04 - b317f94 - lavu 52.60.100 - mathematics.h
  Add av_add_stable() function.

2013-12-22 - 911676c - lavu 52.59.100 - avstring.h
  Add av_strnlen() function.

2013-12-09 - 64f73ac - lavu 52.57.100 - opencl.h
  Add av_opencl_benchmark() function.

2013-11-30 - 82b2e9c - lavu 52.56.100 - ffversion.h
  Moves version.h to libavutil/ffversion.h.
  Install ffversion.h and make it public.

2013-12-11 - 29c83d2 / b9fb59d,409a143 / 9431356,44967ab / d7b3ee9 - lavc 55.45.101 / 55.28.1 - avcodec.h
  av_frame_alloc(), av_frame_unref() and av_frame_free() now can and should be
  used instead of avcodec_alloc_frame(), avcodec_get_frame_defaults() and
  avcodec_free_frame() respectively. The latter three functions are deprecated.

2013-12-09 - 7a60348 / 7e244c6- - lavu 52.58.100 / 52.20.0 - frame.h
  Add AV_FRAME_DATA_STEREO3D value to the AVFrameSideDataType enum and
  stereo3d.h API, that identify codec-independent stereo3d information.

2013-11-26 - 625b290 / 1eaac1d- - lavu 52.55.100 / 52.19.0 - frame.h
  Add AV_FRAME_DATA_A53_CC value to the AVFrameSideDataType enum, which
  identifies ATSC A53 Part 4 Closed Captions data.

2013-11-22 - 6859065 - lavu 52.54.100 - avstring.h
  Add av_utf8_decode() function.

2013-11-22 - fb7d70c - lavc 55.44.100 - avcodec.h
  Add HEVC profiles

2013-11-20 - c28b61c - lavc 55.44.100 - avcodec.h
  Add av_packet_{un,}pack_dictionary()
  Add AV_PKT_METADATA_UPDATE side data type, used to transmit key/value
  strings between a stream and the application.

2013-11-14 - 7c888ae / cce3e0a - lavu 52.53.100 / 52.18.0 - mem.h
  Move av_fast_malloc() and av_fast_realloc() for libavcodec to libavutil.

2013-11-14 - b71e4d8 / 8941971 - lavc 55.43.100 / 55.27.0 - avcodec.h
  Deprecate AVCodecContext.error_rate, it is replaced by the 'error_rate'
  private option of the mpegvideo encoder family.

2013-11-14 - 31c09b7 / 728c465 - lavc 55.42.100 / 55.26.0 - vdpau.h
  Add av_vdpau_get_profile().
  Add av_vdpau_alloc_context(). This function must from now on be
  used for allocating AVVDPAUContext.

2013-11-04 - be41f21 / cd8f772 - lavc 55.41.100 / 55.25.0 - avcodec.h
                       lavu 52.51.100 - frame.h
  Add ITU-R BT.2020 and other not yet included values to color primaries,
  transfer characteristics and colorspaces.

2013-11-04 - 85cabf1 - lavu 52.50.100 - avutil.h
  Add av_fopen_utf8()

2013-10-31 - 78265fc / 28096e0 - lavu 52.49.100 / 52.17.0 - frame.h
  Add AVFrame.flags and AV_FRAME_FLAG_CORRUPT.


-------- 8< --------- FFmpeg 2.1 was cut here -------- 8< ---------

2013-10-27 - dbe6f9f - lavc 55.39.100 - avcodec.h
  Add CODEC_CAP_DELAY support to avcodec_decode_subtitle2.

2013-10-27 - d61617a - lavu 52.48.100 - parseutils.h
  Add av_get_known_color_name().

2013-10-17 - 8696e51 - lavu 52.47.100 - opt.h
  Add AV_OPT_TYPE_CHANNEL_LAYOUT and channel layout option handlers
  av_opt_get_channel_layout() and av_opt_set_channel_layout().

2013-10-06 - ccf96f8 -libswscale 2.5.101 - options.c
  Change default scaler to bicubic

2013-10-03 - e57dba0 - lavc 55.34.100 - avcodec.h
  Add av_codec_get_max_lowres()

2013-10-02 - 5082fcc - lavf 55.19.100 - avformat.h
  Add audio/video/subtitle AVCodec fields to AVFormatContext to force specific
  decoders

2013-09-28 - 7381d31 / 0767bfd - lavfi 3.88.100 / 3.11.0 - avfilter.h
  Add AVFilterGraph.execute and AVFilterGraph.opaque for custom slice threading
  implementations.

2013-09-21 - 85f8a3c / e208e6d - lavu 52.46.100 / 52.16.0 - pixfmt.h
  Add interleaved 4:2:2 8/10-bit formats AV_PIX_FMT_NV16 and
  AV_PIX_FMT_NV20.

2013-09-16 - c74c3fb / 3feb3d6 - lavu 52.44.100 / 52.15.0 - mem.h
  Add av_reallocp.

2013-09-04 - 3e1f507 - lavc 55.31.101 - avcodec.h
  avcodec_close() argument can be NULL.

2013-09-04 - 36cd017a - lavf 55.16.101 - avformat.h
  avformat_close_input() argument can be NULL and point on NULL.

2013-08-29 - e31db62 - lavf 55.15.100 - avformat.h
  Add av_format_get_probe_score().

2013-08-15 - 1e0e193 - lsws 2.5.100 -
  Add a sws_dither AVOption, allowing to set the dither algorithm used

2013-08-11 - d404fe35 - lavc 55.27.100 - vdpau.h
  Add a render2 alternative to the render callback function.

2013-08-11 - af05edc - lavc 55.26.100 - vdpau.h
  Add allocation function for AVVDPAUContext, allowing
  to extend it in the future without breaking ABI/API.

2013-08-10 - 67a580f / 5a9a9d4 - lavc 55.25.100 / 55.16.0 - avcodec.h
  Extend AVPacket API with av_packet_unref, av_packet_ref,
  av_packet_move_ref, av_packet_copy_props, av_packet_free_side_data.

2013-08-05 - 9547e3e / f824535 - lavc 55.22.100 / 55.13.0 - avcodec.h
  Deprecate the bitstream-related members from struct AVVDPAUContext.
  The bitstream buffers no longer need to be explicitly freed.

2013-08-05 - 3b805dc / 549294f - lavc 55.21.100 / 55.12.0 - avcodec.h
  Deprecate the CODEC_CAP_HWACCEL_VDPAU codec capability. Use CODEC_CAP_HWACCEL
  and select the AV_PIX_FMT_VDPAU format with get_format() instead.

2013-08-05 - 4ee0984 / a0ad5d0 - lavu 52.41.100 / 52.14.0 - pixfmt.h
  Deprecate AV_PIX_FMT_VDPAU_*. Use AV_PIX_FMT_VDPAU instead.

2013-08-02 - 82fdfe8 / a8b1927 - lavc 55.20.100 / 55.11.0 - avcodec.h
  Add output_picture_number to AVCodecParserContext.

2013-07-23 - abc8110 - lavc 55.19.100 - avcodec.h
  Add avcodec_chroma_pos_to_enum()
  Add avcodec_enum_to_chroma_pos()


-------- 8< --------- FFmpeg 2.0 was cut here -------- 8< ---------

2013-07-03 - 838bd73 - lavfi 3.78.100 - avfilter.h
  Deprecate avfilter_graph_parse() in favor of the equivalent
  avfilter_graph_parse_ptr().

2013-06-24 - af5f9c0 / 95d5246 - lavc 55.17.100 / 55.10.0 - avcodec.h
  Add MPEG-2 AAC profiles

2013-06-25 - af5f9c0 / 95d5246 - lavf 55.10.100 - avformat.h
  Add AV_DISPOSITION_* flags to indicate text track kind.

2013-06-15 - 99b8cd0 - lavu 52.36.100
  Add AVRIPEMD:
   av_ripemd_alloc()
   av_ripemd_init()
   av_ripemd_update()
   av_ripemd_final()

2013-06-10 - 82ef670 - lavu 52.35.101 - hmac.h
  Add AV_HMAC_SHA224, AV_HMAC_SHA256, AV_HMAC_SHA384, AV_HMAC_SHA512

2013-06-04 - 30b491f / fc962d4 - lavu 52.35.100 / 52.13.0 - mem.h
  Add av_realloc_array and av_reallocp_array

2013-05-30 - 682b227 - lavu 52.35.100
  Add AVSHA512:
   av_sha512_alloc()
   av_sha512_init()
   av_sha512_update()
   av_sha512_final()

2013-05-24 - 8d4e969 / 129bb23 - lavfi 3.10.0 / 3.70.100 - avfilter.h
  Add support for slice multithreading to lavfi. Filters supporting threading
  are marked with AVFILTER_FLAG_SLICE_THREADS.
  New fields AVFilterContext.thread_type, AVFilterGraph.thread_type and
  AVFilterGraph.nb_threads (accessible directly or through AVOptions) may be
  used to configure multithreading.

2013-05-24 - fe40a9f / 2a6eaea - lavu 52.12.0 / 52.34.100 - cpu.h
  Add av_cpu_count() function for getting the number of logical CPUs.

2013-05-24 - 0c25c39 / b493847 - lavc 55.7.0 / 55.12.100 - avcodec.h
  Add picture_structure to AVCodecParserContext.

2013-05-17 - 3a751ea - lavu 52.33.100 - opt.h
  Add AV_OPT_TYPE_COLOR value to AVOptionType enum.

2013-05-13 - e398416 - lavu 52.31.100 - mem.h
  Add av_dynarray2_add().

2013-05-12 - 1776177 - lavfi 3.65.100
  Add AVFILTER_FLAG_SUPPORT_TIMELINE* filter flags.

2013-04-19 - 380cfce - lavc 55.4.100
  Add AV_CODEC_PROP_TEXT_SUB property for text based subtitles codec.

2013-04-18 - 7c1a002 - lavf 55.3.100
  The matroska demuxer can now output proper verbatim ASS packets. It will
  become the default starting lavf 56.0.100.

2013-04-10 - af0d270 - lavu 25.26.100 - avutil.h,opt.h
  Add av_int_list_length()
  and av_opt_set_int_list().

2013-03-30 - 5c73645 - lavu 52.24.100 - samplefmt.h
  Add av_samples_alloc_array_and_samples().

2013-03-29 - ef7b6b4 - lavf 55.1.100 - avformat.h
  Add av_guess_frame_rate()

2013-03-20 - 8d928a9 - lavu 52.22.100 - opt.h
  Add AV_OPT_TYPE_DURATION value to AVOptionType enum.

2013-03-17 - 7aa9af5 - lavu 52.20.100 - opt.h
  Add AV_OPT_TYPE_VIDEO_RATE value to AVOptionType enum.


-------- 8< --------- FFmpeg 1.2 was cut here -------- 8< ---------

2013-03-07 - 9767ec6 - lavu 52.18.100 - avstring.h,bprint.h
  Add av_escape() and av_bprint_escape() API.

2013-02-24 - b59cd08 - lavfi 3.41.100 - buffersink.h
  Add sample_rates field to AVABufferSinkParams.

2013-01-17 - a1a707f - lavf 54.61.100
  Add av_codec_get_tag2().

2013-01-01 - 2eb2e17 - lavfi 3.34.100
  Add avfilter_get_audio_buffer_ref_from_arrays_channels.


-------- 8< --------- FFmpeg 1.1 was cut here -------- 8< ---------

2012-12-20 - 34de47aa - lavfi 3.29.100 - avfilter.h
  Add AVFilterLink.channels, avfilter_link_get_channels()
  and avfilter_ref_get_channels().

2012-12-15 - 96d815fc - lavc 54.80.100 - avcodec.h
  Add pkt_size field to AVFrame.

2012-11-25 - c70ec631 - lavu 52.9.100 - opt.h
  Add the following convenience functions to opt.h:
   av_opt_get_image_size
   av_opt_get_pixel_fmt
   av_opt_get_sample_fmt
   av_opt_set_image_size
   av_opt_set_pixel_fmt
   av_opt_set_sample_fmt

2012-11-17 - 4cd74c81 - lavu 52.8.100 - bprint.h
  Add av_bprint_strftime().

2012-11-15 - 92648107 - lavu 52.7.100 - opt.h
  Add av_opt_get_key_value().

2012-11-13 - 79456652 - lavfi 3.23.100 - avfilter.h
  Add channels field to AVFilterBufferRefAudioProps.

2012-11-03 - 481fdeee - lavu 52.3.100 - opt.h
  Add AV_OPT_TYPE_SAMPLE_FMT value to AVOptionType enum.

2012-10-21 - 6fb2fd8 - lavc  54.68.100 - avcodec.h
                       lavfi  3.20.100 - avfilter.h
  Add AV_PKT_DATA_STRINGS_METADATA side data type, used to transmit key/value
  strings between AVPacket and AVFrame, and add metadata field to
  AVCodecContext (which shall not be accessed by users; see AVFrame metadata
  instead).

2012-09-27 - a70b493 - lavd 54.3.100 - version.h
  Add LIBAVDEVICE_IDENT symbol.

2012-09-27 - a70b493 - lavfi 3.18.100 - version.h
  Add LIBAVFILTER_IDENT symbol.

2012-09-27 - a70b493 - libswr 0.16.100 - version.h
  Add LIBSWRESAMPLE_VERSION, LIBSWRESAMPLE_BUILD
  and LIBSWRESAMPLE_IDENT symbols.


-------- 8< --------- FFmpeg 1.0 was cut here -------- 8< ---------

2012-09-06 - 29e972f - lavu 51.72.100 - parseutils.h
  Add av_small_strptime() time parsing function.

  Can be used as a stripped-down replacement for strptime(), on
  systems which do not support it.

2012-08-25 - 2626cc4 - lavf 54.28.100
  Matroska demuxer now identifies SRT subtitles as AV_CODEC_ID_SUBRIP instead
  of AV_CODEC_ID_TEXT.

2012-08-13 - 5c0d8bc - lavfi 3.8.100 - avfilter.h
  Add avfilter_get_class() function, and priv_class field to AVFilter
  struct.

2012-08-12 - a25346e - lavu 51.69.100 - opt.h
  Add AV_OPT_FLAG_FILTERING_PARAM symbol in opt.h.

2012-07-31 - 23fc4dd - lavc 54.46.100
  Add channels field to AVFrame.

2012-07-30 - f893904 - lavu 51.66.100
  Add av_get_channel_description()
  and av_get_standard_channel_layout() functions.

2012-07-21 - 016a472 - lavc 54.43.100
  Add decode_error_flags field to AVFrame.

2012-07-20 - b062936 - lavf 54.18.100
  Add avformat_match_stream_specifier() function.

2012-07-14 - f49ec1b - lavc 54.38.100 - avcodec.h
  Add metadata to AVFrame, and the accessor functions
  av_frame_get_metadata() and av_frame_set_metadata().

2012-07-10 - 0e003d8 - lavc 54.33.100
  Add av_fast_padded_mallocz().

2012-07-10 - 21d5609 - lavfi 3.2.0 - avfilter.h
  Add init_opaque() callback to AVFilter struct.

2012-06-26 - e6674e4 - lavu 51.63.100 - imgutils.h
  Add functions to libavutil/imgutils.h:
  av_image_get_buffer_size()
  av_image_fill_arrays()
  av_image_copy_to_buffer()

2012-06-24 - c41899a - lavu 51.62.100 - version.h
  version moved from avutil.h to version.h

2012-04-11 - 359abb1 - lavu 51.58.100 - error.h
  Add av_make_error_string() and av_err2str() utilities to
  libavutil/error.h.

2012-06-05 - 62b39d4 - lavc 54.24.100
  Add pkt_duration field to AVFrame.

2012-05-24 - f2ee065 - lavu 51.54.100
  Move AVPALETTE_SIZE and AVPALETTE_COUNT macros from
  libavcodec/avcodec.h to libavutil/pixfmt.h.

2012-05-14 - 94a9ac1 - lavf 54.5.100
  Add av_guess_sample_aspect_ratio() function.

2012-04-20 - 65fa7bc - lavfi 2.70.100
  Add avfilter_unref_bufferp() to avfilter.h.

2012-04-13 - 162e400 - lavfi 2.68.100
  Install libavfilter/asrc_abuffer.h public header.

2012-03-26 - a67d9cf - lavfi 2.66.100
  Add avfilter_fill_frame_from_{audio_,}buffer_ref() functions.

2013-05-15 - ff46809 / e6c4ac7 - lavu 52.32.100 / 52.11.0 - pixdesc.h
  Replace PIX_FMT_* flags with AV_PIX_FMT_FLAG_*.

2013-04-03 - 6fc58a8 / 507b1e4 - lavc 55.7.100 / 55.4.0 - avcodec.h
  Add field_order to AVCodecParserContext.

2013-04-19 - f4b05cd / 5e83d9a - lavc 55.5.100 / 55.2.0 - avcodec.h
  Add CODEC_FLAG_UNALIGNED to allow decoders to produce unaligned output.

2013-04-11 - lavfi 3.53.100 / 3.8.0
  231fd44 / 38f0c07 - Move all content from avfiltergraph.h to avfilter.h. Deprecate
            avfilterhraph.h, user applications should include just avfilter.h
  86070b8 / bc1a985 - Add avfilter_graph_alloc_filter(), deprecate avfilter_open() and
            avfilter_graph_add_filter().
  4fde705 / 1113672 - Add AVFilterContext.graph pointing to the AVFilterGraph that contains the
            filter.
  710b0aa / 48a5ada - Add avfilter_init_str(), deprecate avfilter_init_filter().
  46de9ba / 1ba95a9 - Add avfilter_init_dict().
  16fc24b / 7cdd737 - Add AVFilter.flags field and AVFILTER_FLAG_DYNAMIC_{INPUTS,OUTPUTS} flags.
  f4db6bf / 7e8fe4b - Add avfilter_pad_count() for counting filter inputs/outputs.
  835cc0f / fa2a34c - Add avfilter_next(), deprecate av_filter_next().
            Deprecate avfilter_uninit().

2013-04-09 - lavfi 3.51.100 / 3.7.0 - avfilter.h
  0594ef0 / b439c99 - Add AVFilter.priv_class for exporting filter options through the
            AVOptions API in the similar way private options work in lavc and lavf.
  44d4488 / 8114c10 - Add avfilter_get_class().
  Switch all filters to use AVOptions.

2013-03-19 - 17ebef2 / 2c328a9 - lavu 52.20.100 / 52.9.0 - pixdesc.h
  Add av_pix_fmt_count_planes() function for counting planes in a pixel format.

2013-03-16 - ecade98 / 42c7c61 - lavfi 3.47.100 / 3.6.0
  Add AVFilterGraph.nb_filters, deprecate AVFilterGraph.filter_count.

2013-03-08 - Reference counted buffers - lavu 52.8.0, lavc 55.0.100 / 55.0.0, lavf 55.0.100 / 55.0.0,
lavd 54.4.100 / 54.0.0, lavfi 3.5.0
  36099df / 8e401db, 532f31a / 1cec062 - add a new API for reference counted buffers and buffer
                     pools (new header libavutil/buffer.h).
  2653e12 / 1afddbe - add AVPacket.buf to allow reference counting for the AVPacket data.
            Add av_packet_from_data() function for constructing packets from
            av_malloc()ed data.
  c4e8821 / 7ecc2d4 - move AVFrame from lavc to lavu (new header libavutil/frame.h), add
            AVFrame.buf/extended_buf to allow reference counting for the AVFrame
            data. Add new API for working with reference-counted AVFrames.
  80e9e63 / 759001c - add the refcounted_frames field to AVCodecContext to make audio and
            video decoders return reference-counted frames. Add get_buffer2()
            callback to AVCodecContext which allocates reference-counted frames.
            Add avcodec_default_get_buffer2() as the default get_buffer2()
            implementation.
            Deprecate AVCodecContext.get_buffer() / release_buffer() /
            reget_buffer(), avcodec_default_get_buffer(),
            avcodec_default_reget_buffer(), avcodec_default_release_buffer().
            Remove avcodec_default_free_buffers(), which should not have ever
            been called from outside of lavc.
            Deprecate the following AVFrame fields:
                * base -- is now stored in AVBufferRef
                * reference, type, buffer_hints -- are unnecessary in the new API
                * hwaccel_picture_private, owner, thread_opaque -- should not
                  have been accessed from outside of lavc
                * qscale_table, qstride, qscale_type, mbskip_table, motion_val,
                  mb_type, dct_coeff, ref_index -- mpegvideo-specific tables,
                  which are not exported anymore.
  a05a44e / 7e35037 - switch libavfilter to use AVFrame instead of AVFilterBufferRef. Add
            av_buffersrc_add_frame(), deprecate av_buffersrc_buffer().
            Add av_buffersink_get_frame() and av_buffersink_get_samples(),
            deprecate av_buffersink_read() and av_buffersink_read_samples().
            Deprecate AVFilterBufferRef and all functions for working with it.

2013-03-17 - 6c17ff8 / 12c5c1d - lavu 52.19.100 / 52.8.0 - avstring.h
  Add av_isdigit, av_isgraph, av_isspace, av_isxdigit.

2013-02-23 - 71cf094 / 9f12235 - lavfi 3.40.100 / 3.4.0 - avfiltergraph.h
  Add resample_lavr_opts to AVFilterGraph for setting libavresample options
  for auto-inserted resample filters.

2013-01-25 - e7e14bc / 38c1466 - lavu 52.17.100 / 52.7.0 - dict.h
  Add av_dict_parse_string() to set multiple key/value pairs at once from a
  string.

2013-01-25 - 25be630 / b85a5e8 - lavu 52.16.100 / 52.6.0 - avstring.h
  Add av_strnstr()

2013-01-15 - e7e0186 / 8ee288d - lavu 52.15.100 / 52.5.0 - hmac.h
  Add AVHMAC.

2013-01-13 - 8ee7b38 / 44e065d - lavc 54.87.100 / 54.36.0 - vdpau.h
  Add AVVDPAUContext struct for VDPAU hardware-accelerated decoding.

2013-01-12 - dae382b / 169fb94 - lavu 52.14.100 / 52.4.0 - pixdesc.h
  Add AV_PIX_FMT_VDPAU flag.

2013-01-07 - 249fca3 / 074a00d - lavr 1.1.0
  Add avresample_set_channel_mapping() for input channel reordering,
  duplication, and silencing.

2012-12-29 - lavu 52.13.100 / 52.3.0 - avstring.h
  2ce43b3 / d8fd06c - Add av_basename() and av_dirname().
  e13d5e9 / c1a02e8 - Add av_pix_fmt_get_chroma_sub_sample and deprecate
                      avcodec_get_chroma_sub_sample.

2012-11-11 - 03b0787 / 5980f5d - lavu 52.6.100 / 52.2.0 - audioconvert.h
  Rename audioconvert.h to channel_layout.h. audioconvert.h is now deprecated.

2012-10-21 - e3a91c5 / a893655 - lavu 51.77.100 / 51.45.0 - error.h
  Add AVERROR_EXPERIMENTAL

2012-10-12 - a33ed6b / d2fcb35 - lavu 51.76.100 / 51.44.0 - pixdesc.h
  Add functions for accessing pixel format descriptors.
  Accessing the av_pix_fmt_descriptors array directly is now
  deprecated.

2012-10-11 - f391e40 / 9a92aea - lavu 51.75.100 / 51.43.0 - aes.h, md5.h, sha.h, tree.h
  Add functions for allocating the opaque contexts for the algorithms,

2012-10-10 - de31814 / b522000 - lavf 54.32.100 / 54.18.0 - avio.h
  Add avio_closep to complement avio_close.

2012-10-08 - ae77266 / 78071a1 - lavu 51.74.100 / 51.42.0 - pixfmt.h
  Rename PixelFormat to AVPixelFormat and all PIX_FMT_* to AV_PIX_FMT_*.
  To provide backwards compatibility, PixelFormat is now #defined as
  AVPixelFormat.
  Note that this can break user code that includes pixfmt.h and uses the
  'PixelFormat' identifier. Such code should either #undef PixelFormat
  or stop using the PixelFormat name.

2012-10-05 - 55c49af / e7ba5b1 - lavr 1.0.0 - avresample.h
  Data planes parameters to avresample_convert() and
  avresample_read() are now uint8_t** instead of void**.
  Libavresample is now stable.

2012-09-26 - 3ba0dab7 / 1384df64 - lavf 54.29.101 / 56.06.3 - avformat.h
  Add AVFormatContext.avoid_negative_ts.

2012-09-24 - 46a3595 / a42aada - lavc 54.59.100 / 54.28.0 - avcodec.h
  Add avcodec_free_frame(). This function must now
  be used for freeing an AVFrame.

2012-09-12 - e3e09f2 / 8919fee - lavu 51.73.100 / 51.41.0 - audioconvert.h
  Added AV_CH_LOW_FREQUENCY_2 channel mask value.

2012-09-04 - b21b5b0 / 686a329 - lavu 51.71.100 / 51.40.0 - opt.h
  Reordered the fields in default_val in AVOption, changed which
  default_val field is used for which AVOptionType.

2012-08-30 - 98298eb / a231832 - lavc 54.54.101 / 54.26.1 - avcodec.h
  Add codec descriptor properties AV_CODEC_PROP_LOSSY and
  AV_CODEC_PROP_LOSSLESS.

2012-08-18 - lavc 54.26 - avcodec.h
  Add codec descriptors for accessing codec properties without having
  to refer to a specific decoder or encoder.

  f5f3684 / c223d79 - Add an AVCodecDescriptor struct and functions
            avcodec_descriptor_get() and avcodec_descriptor_next().
  f5f3684 / 51efed1 - Add AVCodecDescriptor.props and AV_CODEC_PROP_INTRA_ONLY.
  6c180b3 / 91e59fe - Add avcodec_descriptor_get_by_name().

2012-08-08 - f5f3684 / 987170c - lavu 51.68.100 / 51.38.0 - dict.h
  Add av_dict_count().

2012-08-07 - 7a72695 / 104e10f - lavc 54.51.100 / 54.25.0 - avcodec.h
  Rename CodecID to AVCodecID and all CODEC_ID_* to AV_CODEC_ID_*.
  To provide backwards compatibility, CodecID is now #defined as AVCodecID.
  Note that this can break user code that includes avcodec.h and uses the
  'CodecID' identifier. Such code should either #undef CodecID or stop using the
  CodecID name.

2012-08-03 - e776ee8 / 239fdf1 - lavu 51.66.101 / 51.37.1 - cpu.h
                       lsws 2.1.1   - swscale.h
  Rename AV_CPU_FLAG_MMX2  ---> AV_CPU_FLAG_MMXEXT.
  Rename SWS_CPU_CAPS_MMX2 ---> SWS_CPU_CAPS_MMXEXT.

2012-07-29 - 7c26761 / 681ed00 - lavf 54.22.100 / 54.13.0 - avformat.h
  Add AVFMT_FLAG_NOBUFFER for low latency use cases.

2012-07-10 - fbe0245 / f3e5e6f - lavu 51.65.100 / 51.37.0
  Add av_malloc_array() and av_mallocz_array()

2012-06-22 - e847f41 / d3d3a32 - lavu 51.61.100 / 51.34.0
  Add av_usleep()

2012-06-20 - 4da42eb / ae0a301 - lavu 51.60.100 / 51.33.0
  Move av_gettime() to libavutil, add libavutil/time.h

2012-06-09 - 82edf67 / 3971be0 - lavr 0.0.3
  Add a parameter to avresample_build_matrix() for Dolby/DPLII downmixing.

2012-06-12 - c7b9eab / 9baeff9 - lavfi 2.79.100 / 2.23.0 - avfilter.h
  Add AVFilterContext.nb_inputs/outputs. Deprecate
  AVFilterContext.input/output_count.

2012-06-12 - c7b9eab / 84b9fbe - lavfi 2.79.100 / 2.22.0 - avfilter.h
  Add avfilter_pad_get_type() and avfilter_pad_get_name(). Those
  should now be used instead of accessing AVFilterPad members
  directly.

2012-06-12 - 3630a07 / b0f0dfc - lavu 51.57.100 / 51.32.0 - audioconvert.h
  Add av_get_channel_layout_channel_index(), av_get_channel_name()
  and av_channel_layout_extract_channel().

2012-05-25 - 53ce990 / 154486f - lavu 51.55.100 / 51.31.0 - opt.h
  Add av_opt_set_bin()

2012-05-15 - lavfi 2.74.100 / 2.17.0
  Add support for audio filters
  61930bd / ac71230, 1cbf7fb / a2cd9be - add video/audio buffer sink in a new installed
                    header buffersink.h
  1cbf7fb / 720c6b7 - add av_buffersrc_write_frame(), deprecate
            av_vsrc_buffer_add_frame()
  61930bd / ab16504 - add avfilter_copy_buf_props()
  61930bd / 9453c9e - add extended_data to AVFilterBuffer
  61930bd / 1b8c927 - add avfilter_get_audio_buffer_ref_from_arrays()

2012-05-09 - lavu 51.53.100 / 51.30.0 - samplefmt.h
  61930bd / 142e740 - add av_samples_copy()
  61930bd / 6d7f617 - add av_samples_set_silence()

2012-05-09 - 61930bd / a5117a2 - lavc 54.21.101 / 54.13.1
  For audio formats with fixed frame size, the last frame
  no longer needs to be padded with silence, libavcodec
  will handle this internally (effectively all encoders
  behave as if they had CODEC_CAP_SMALL_LAST_FRAME set).

2012-05-07 - 653d117 / 828bd08 - lavc 54.20.100 / 54.13.0 - avcodec.h
  Add sample_rate and channel_layout fields to AVFrame.

2012-05-01 - 2330eb1 / 4010d72 - lavr 0.0.1
  Change AV_MIX_COEFF_TYPE_Q6 to AV_MIX_COEFF_TYPE_Q8.

2012-04-25 - e890b68 / 3527a73 - lavu 51.48.100 / 51.29.0 - cpu.h
  Add av_parse_cpu_flags()

2012-04-24 - 3ead79e / c8af852 - lavr 0.0.0
  Add libavresample audio conversion library

2012-04-20 - 3194ab7 / 0c0d1bc - lavu 51.47.100 / 51.28.0 - audio_fifo.h
  Add audio FIFO functions:
    av_audio_fifo_free()
    av_audio_fifo_alloc()
    av_audio_fifo_realloc()
    av_audio_fifo_write()
    av_audio_fifo_read()
    av_audio_fifo_drain()
    av_audio_fifo_reset()
    av_audio_fifo_size()
    av_audio_fifo_space()

2012-04-14 - lavfi 2.70.100 / 2.16.0 - avfiltergraph.h
  7432bcf / d7bcc71 Add avfilter_graph_parse2().

2012-04-08 - 6bfb304 / 4d693b0 - lavu 51.46.100 / 51.27.0 - samplefmt.h
  Add av_get_packed_sample_fmt() and av_get_planar_sample_fmt()

2012-03-21 - b75c67d - lavu 51.43.100
  Add bprint.h for bprint API.

2012-02-21 - 9cbf17e - lavc 54.4.100
  Add av_get_pcm_codec() function.

2012-02-16 - 560b224 - libswr 0.7.100
  Add swr_set_matrix() function.

2012-02-09 - c28e7af - lavu 51.39.100
  Add a new installed header libavutil/timestamp.h with timestamp
  utilities.

2012-02-06 - 70ffda3 - lavu 51.38.100
  Add av_parse_ratio() function to parseutils.h.

2012-02-06 - 70ffda3 - lavu 51.38.100
  Add AV_LOG_MAX_OFFSET macro to log.h.

2012-02-02 - 0eaa123 - lavu 51.37.100
  Add public timecode helpers.

2012-01-24 - 0c3577b - lavfi 2.60.100
  Add avfilter_graph_dump.

2012-03-20 - 0ebd836 / 3c90cc2 - lavfo 54.2.0
  Deprecate av_read_packet(), use av_read_frame() with
  AVFMT_FLAG_NOPARSE | AVFMT_FLAG_NOFILLIN in AVFormatContext.flags

2012-03-05 - lavc 54.10.100 / 54.8.0
  f095391 / 6699d07 Add av_get_exact_bits_per_sample()
  f095391 / 9524cf7 Add av_get_audio_frame_duration()

2012-03-04 - 2af8f2c / 44fe77b - lavc 54.8.100 / 54.7.0 - avcodec.h
  Add av_codec_is_encoder/decoder().

2012-03-01 - 1eb7f39 / 442c132 - lavc 54.5.100 / 54.3.0 - avcodec.h
  Add av_packet_shrink_side_data.

2012-02-29 - 79ae084 / dd2a4bc - lavf 54.2.100 / 54.2.0 - avformat.h
  Add AVStream.attached_pic and AV_DISPOSITION_ATTACHED_PIC,
  used for dealing with attached pictures/cover art.

2012-02-25 - 305e4b3 / c9bca80 - lavu 51.41.100 / 51.24.0 - error.h
  Add AVERROR_UNKNOWN
  NOTE: this was backported to 0.8

2012-02-20 - eadd426 / e9cda85 - lavc 54.2.100 / 54.2.0
  Add duration field to AVCodecParserContext

2012-02-20 - eadd426 / 0b42a93 - lavu 51.40.100 / 51.23.1 - mathematics.h
  Add av_rescale_q_rnd()

2012-02-08 - f2b20b7 / 38d5533 - lavu 51.38.101 / 51.22.1 - pixdesc.h
  Add PIX_FMT_PSEUDOPAL flag.

2012-02-08 - f2b20b7 / 52f82a1 - lavc 54.2.100 / 54.1.0
  Add avcodec_encode_video2() and deprecate avcodec_encode_video().

2012-02-01 - 4c677df / 316fc74 - lavc 54.1.0
  Add av_fast_padded_malloc() as alternative for av_realloc() when aligned
  memory is required. The buffer will always have FF_INPUT_BUFFER_PADDING_SIZE
  zero-padded bytes at the end.

2012-01-31 - a369a6b / dd6d3b0 - lavf 54.1.0
  Add avformat_get_riff_video_tags() and avformat_get_riff_audio_tags().
  NOTE: this was backported to 0.8

2012-01-31 - a369a6b / af08d9a - lavc 54.1.0
  Add avcodec_is_open() function.
  NOTE: this was backported to 0.8

2012-01-30 - 151ecc2 / 8b93312 - lavu 51.36.100 / 51.22.0 - intfloat.h
  Add a new installed header libavutil/intfloat.h with int/float punning
  functions.
  NOTE: this was backported to 0.8

2012-01-25 - lavf 53.31.100 / 53.22.0
  3c5fe5b / f1caf01 Allow doing av_write_frame(ctx, NULL) for flushing possible
          buffered data within a muxer. Added AVFMT_ALLOW_FLUSH for
          muxers supporting it (av_write_frame makes sure it is called
          only for muxers with this flag).

2012-01-15 - lavc 53.56.105 / 53.34.0
  New audio encoding API:
  67f5650 / b2c75b6 Add CODEC_CAP_VARIABLE_FRAME_SIZE capability for use by audio
          encoders.
  67f5650 / 5ee5fa0 Add avcodec_fill_audio_frame() as a convenience function.
  67f5650 / b2c75b6 Add avcodec_encode_audio2() and deprecate avcodec_encode_audio().
          Add AVCodec.encode2().

2012-01-12 - b18e17e / 3167dc9 - lavfi 2.59.100 / 2.15.0
  Add a new installed header -- libavfilter/version.h -- with version macros.


-------- 8< --------- FFmpeg 0.9 was cut here -------- 8< ---------

2011-12-08 - a502939 - lavfi 2.52.0
  Add av_buffersink_poll_frame() to buffersink.h.

2011-12-08 - 26c6fec - lavu 51.31.0
  Add av_log_format_line.

2011-12-03 - 976b095 - lavu 51.30.0
  Add AVERROR_BUG.

2011-11-24 - 573ffbb - lavu 51.28.1
  Add av_get_alt_sample_fmt() to samplefmt.h.

2011-11-03 - 96949da - lavu 51.23.0
  Add av_strcasecmp() and av_strncasecmp() to avstring.h.

2011-10-20 - b35e9e1 - lavu 51.22.0
  Add av_strtok() to avstring.h.

2012-01-03 - ad1c8dd / b73ec05 - lavu 51.34.100 / 51.21.0
  Add av_popcount64

2011-12-18 - 7c29313 / 8400b12 - lavc 53.46.1 / 53.28.1
  Deprecate AVFrame.age. The field is unused.

2011-12-12 - 8bc7fe4 / 5266045 - lavf 53.25.0 / 53.17.0
  Add avformat_close_input().
  Deprecate av_close_input_file() and av_close_input_stream().

2011-12-09 - c59b80c / b2890f5 - lavu 51.32.0 / 51.20.0 - audioconvert.h
  Expand the channel layout list.

2011-12-02 - e4de716 / 0eea212 - lavc 53.40.0 / 53.25.0
  Add nb_samples and extended_data fields to AVFrame.
  Deprecate AVCODEC_MAX_AUDIO_FRAME_SIZE.
  Deprecate avcodec_decode_audio3() in favor of avcodec_decode_audio4().
  avcodec_decode_audio4() writes output samples to an AVFrame, which allows
  audio decoders to use get_buffer().

2011-12-04 - e4de716 / 560f773 - lavc 53.40.0 / 53.24.0
  Change AVFrame.data[4]/base[4]/linesize[4]/error[4] to [8] at next major bump.
  Change AVPicture.data[4]/linesize[4] to [8] at next major bump.
  Change AVCodecContext.error[4] to [8] at next major bump.
  Add AV_NUM_DATA_POINTERS to simplify the bump transition.

2011-11-24 - lavu 51.29.0 / 51.19.0
  92afb43 / bd97b2e - add planar RGB pixel formats
  92afb43 / 6b0768e - add PIX_FMT_PLANAR and PIX_FMT_RGB pixel descriptions

2011-11-23 - 8e576d5 / bbb46f3 - lavu 51.27.0 / 51.18.0
  Add av_samples_get_buffer_size(), av_samples_fill_arrays(), and
  av_samples_alloc(), to samplefmt.h.

2011-11-23 - 8e576d5 / 8889cc4 - lavu 51.27.0 / 51.17.0
  Add planar sample formats and av_sample_fmt_is_planar() to samplefmt.h.

2011-11-19 - dbb38bc / f3a29b7 - lavc 53.36.0 / 53.21.0
  Move some AVCodecContext fields to a new private struct, AVCodecInternal,
  which is accessed from a new field, AVCodecContext.internal.
  - fields moved:
      AVCodecContext.internal_buffer       --> AVCodecInternal.buffer
      AVCodecContext.internal_buffer_count --> AVCodecInternal.buffer_count
      AVCodecContext.is_copy               --> AVCodecInternal.is_copy

2011-11-16 - 8709ba9 / 6270671 - lavu 51.26.0 / 51.16.0
  Add av_timegm()

2011-11-13 - lavf 53.21.0 / 53.15.0
  New interrupt callback API, allowing per-AVFormatContext/AVIOContext
  interrupt callbacks.
  5f268ca / 6aa0b98 Add AVIOInterruptCB struct and the interrupt_callback field to
          AVFormatContext.
  5f268ca / 1dee0ac Add avio_open2() with additional parameters. Those are
          an interrupt callback and an options AVDictionary.
          This will allow passing AVOptions to protocols after lavf
          54.0.

2011-11-06 - 13b7781 / ba04ecf - lavu 51.24.0 / 51.14.0
  Add av_strcasecmp() and av_strncasecmp() to avstring.h.

2011-11-06 - 13b7781 / 07b172f - lavu 51.24.0 / 51.13.0
  Add av_toupper()/av_tolower()

2011-11-05 - d8cab5c / b6d08f4 - lavf 53.19.0 / 53.13.0
  Add avformat_network_init()/avformat_network_deinit()

2011-10-27 - 6faf0a2 / 512557b - lavc 53.24.0 / 53.15.0
  Remove avcodec_parse_frame.
  Deprecate AVCodecContext.parse_only and CODEC_CAP_PARSE_ONLY.

2011-10-19 - d049257 / 569129a - lavf 53.17.0 / 53.10.0
  Add avformat_new_stream(). Deprecate av_new_stream().

2011-10-13 - 91eb1b1 / b631fba - lavf 53.16.0 / 53.9.0
  Add AVFMT_NO_BYTE_SEEK AVInputFormat flag.

2011-10-12 - lavu 51.21.0 / 51.12.0
  AVOptions API rewrite.

  - f884ef0 / 145f741 FF_OPT_TYPE* renamed to AV_OPT_TYPE_*
  - new setting/getting functions with slightly different semantics:
        f884ef0 / dac66da av_set_string3 -> av_opt_set
                av_set_double  -> av_opt_set_double
                av_set_q       -> av_opt_set_q
                av_set_int     -> av_opt_set_int

        f884ef0 / 41d9d51 av_get_string  -> av_opt_get
                av_get_double  -> av_opt_get_double
                av_get_q       -> av_opt_get_q
                av_get_int     -> av_opt_get_int

  - f884ef0 / 8c5dcaa trivial rename av_next_option -> av_opt_next
  - f884ef0 / 641c7af new functions - av_opt_child_next, av_opt_child_class_next
    and av_opt_find2()

2011-09-22 - a70e787 - lavu 51.17.0
  Add av_x_if_null().

2011-09-18 - 645cebb - lavc 53.16.0
  Add showall flag2

2011-09-16 - ea8de10 - lavfi 2.42.0
  Add avfilter_all_channel_layouts.

2011-09-16 - 9899037 - lavfi 2.41.0
  Rename avfilter_all_* function names to avfilter_make_all_*.

  In particular, apply the renames:
  avfilter_all_formats         -> avfilter_make_all_formats
  avfilter_all_channel_layouts -> avfilter_make_all_channel_layouts
  avfilter_all_packing_formats -> avfilter_make_all_packing_formats

2011-09-12 - 4381bdd - lavfi 2.40.0
  Change AVFilterBufferRefAudioProps.sample_rate type from uint32_t to int.

2011-09-12 - 2c03174 - lavfi 2.40.0
  Simplify signature for avfilter_get_audio_buffer(), make it
  consistent with avfilter_get_video_buffer().

2011-09-06 - 4f7dfe1 - lavfi 2.39.0
  Rename libavfilter/vsink_buffer.h to libavfilter/buffersink.h.

2011-09-06 - c4415f6 - lavfi 2.38.0
  Unify video and audio sink API.

  In particular, add av_buffersink_get_buffer_ref(), deprecate
  av_vsink_buffer_get_video_buffer_ref() and change the value for the
  opaque field passed to the abuffersink init function.

2011-09-04 - 61e2e29 - lavu 51.16.0
  Add av_asprintf().

2011-08-22 - dacd827 - lavf 53.10.0
  Add av_find_program_from_stream().

2011-08-20 - 69e2c1a - lavu 51.13.0
  Add av_get_media_type_string().

2011-09-03 - 1889c67 / fb4ca26 - lavc 53.13.0
                       lavf 53.11.0
                       lsws  2.1.0
  Add {avcodec,avformat,sws}_get_class().

2011-08-03 - 1889c67 / c11fb82 - lavu 51.15.0
  Add AV_OPT_SEARCH_FAKE_OBJ flag for av_opt_find() function.

2011-08-14 - 323b930 - lavu 51.12.0
  Add av_fifo_peek2(), deprecate av_fifo_peek().

2011-08-26 - lavu 51.14.0 / 51.9.0
  - 976a8b2 / add41de..976a8b2 / abc78a5 Do not include intfloat_readwrite.h,
    mathematics.h, rational.h, pixfmt.h, or log.h from avutil.h.

2011-08-16 - 27fbe31 / 48f9e45 - lavf 53.11.0 / 53.8.0
  Add avformat_query_codec().

2011-08-16 - 27fbe31 / bca06e7 - lavc 53.11.0
  Add avcodec_get_type().

2011-08-06 - 0cb233c / 2f63440 - lavf 53.7.0
  Add error_recognition to AVFormatContext.

2011-08-02 - 1d186e9 / 9d39cbf - lavc 53.9.1
  Add AV_PKT_FLAG_CORRUPT AVPacket flag.

2011-07-16 - b57df29 - lavfi 2.27.0
  Add audio packing negotiation fields and helper functions.

  In particular, add AVFilterPacking enum, planar, in_packings and
  out_packings fields to AVFilterLink, and the functions:
  avfilter_set_common_packing_formats()
  avfilter_all_packing_formats()

2011-07-10 - 3602ad7 / a67c061 - lavf 53.6.0
  Add avformat_find_stream_info(), deprecate av_find_stream_info().
  NOTE: this was backported to 0.7

2011-07-10 - 3602ad7 / 0b950fe - lavc 53.8.0
  Add avcodec_open2(), deprecate avcodec_open().
  NOTE: this was backported to 0.7

  Add avcodec_alloc_context3. Deprecate avcodec_alloc_context() and
  avcodec_alloc_context2().

2011-07-01 - b442ca6 - lavf 53.5.0 - avformat.h
  Add function av_get_output_timestamp().

2011-06-28 - 5129336 - lavu 51.11.0 - avutil.h
  Define the AV_PICTURE_TYPE_NONE value in AVPictureType enum.


-------- 8< --------- FFmpeg 0.7 was cut here -------- 8< ---------



-------- 8< --------- FFmpeg 0.8 was cut here -------- 8< ---------

2011-06-19 - fd2c0a5 - lavfi 2.23.0 - avfilter.h
  Add layout negotiation fields and helper functions.

  In particular, add in_chlayouts and out_chlayouts to AVFilterLink,
  and the functions:
  avfilter_set_common_sample_formats()
  avfilter_set_common_channel_layouts()
  avfilter_all_channel_layouts()

2011-06-19 - 527ca39 - lavfi 2.22.0 - AVFilterFormats
  Change type of AVFilterFormats.formats from int * to int64_t *,
  and update formats handling API accordingly.

  avfilter_make_format_list() still takes a int32_t array and converts
  it to int64_t. A new function, avfilter_make_format64_list(), that
  takes int64_t arrays has been added.

2011-06-19 - 44f669e - lavfi 2.21.0 - vsink_buffer.h
  Add video sink buffer and vsink_buffer.h public header.

2011-06-12 - 9fdf772 - lavfi 2.18.0 - avcodec.h
  Add avfilter_get_video_buffer_ref_from_frame() function in
  libavfilter/avcodec.h.

2011-06-12 - c535494 - lavfi 2.17.0 - avfiltergraph.h
  Add avfilter_inout_alloc() and avfilter_inout_free() functions.

2011-06-12 - 6119b23 - lavfi 2.16.0 - avfilter_graph_parse()
  Change avfilter_graph_parse() signature.

2011-06-23 - 686959e / 67e9ae1 - lavu 51.10.0 / 51.8.0 - attributes.h
  Add av_printf_format().

2011-06-16 - 2905e3f / 05e84c9, 2905e3f / 25de595 - lavf 53.4.0 / 53.2.0 - avformat.h
  Add avformat_open_input and avformat_write_header().
  Deprecate av_open_input_stream, av_open_input_file,
  AVFormatParameters and av_write_header.

2011-06-16 - 2905e3f / 7e83e1c, 2905e3f / dc59ec5 - lavu 51.9.0 / 51.7.0 - opt.h
  Add av_opt_set_dict() and av_opt_find().
  Deprecate av_find_opt().
  Add AV_DICT_APPEND flag.

2011-06-10 - 45fb647 / cb7c11c - lavu 51.6.0 - opt.h
  Add av_opt_flag_is_set().

2011-06-10 - c381960 - lavfi 2.15.0 - avfilter_get_audio_buffer_ref_from_arrays
  Add avfilter_get_audio_buffer_ref_from_arrays() to avfilter.h.

2011-06-09 - f9ecb84 / d9f80ea - lavu 51.8.0 - AVMetadata
  Move AVMetadata from lavf to lavu and rename it to
  AVDictionary -- new installed header dict.h.
  All av_metadata_* functions renamed to av_dict_*.

2011-06-07 - d552f61 / a6703fa - lavu 51.8.0 - av_get_bytes_per_sample()
  Add av_get_bytes_per_sample() in libavutil/samplefmt.h.
  Deprecate av_get_bits_per_sample_fmt().

2011-06-05 - f956924 / b39b062 - lavu 51.8.0 - opt.h
  Add av_opt_free convenience function.

2011-06-06 - 95a0242 - lavfi 2.14.0 - AVFilterBufferRefAudioProps
  Remove AVFilterBufferRefAudioProps.size, and use nb_samples in
  avfilter_get_audio_buffer() and avfilter_default_get_audio_buffer() in
  place of size.

2011-06-06 - 0bc2cca - lavu 51.6.0 - av_samples_alloc()
  Switch nb_channels and nb_samples parameters order in
  av_samples_alloc().

2011-06-06 - e1c7414 - lavu 51.5.0 - av_samples_*
  Change the data layout created by av_samples_fill_arrays() and
  av_samples_alloc().

2011-06-06 - 27bcf55 - lavfi 2.13.0 - vsrc_buffer.h
  Make av_vsrc_buffer_add_video_buffer_ref() accepts an additional
  flags parameter in input.

2011-06-03 - e977ca2 - lavfi 2.12.0 - avfilter_link_free()
  Add avfilter_link_free() function.

2011-06-02 - 5ad38d9 - lavu 51.4.0 - av_force_cpu_flags()
  Add av_cpu_flags() in libavutil/cpu.h.

2011-05-28 - e71f260 - lavu 51.3.0 - pixdesc.h
  Add av_get_pix_fmt_name() in libavutil/pixdesc.h, and deprecate
  avcodec_get_pix_fmt_name() in libavcodec/avcodec.h in its favor.

2011-05-25 - 39e4206 / 30315a8 - lavf 53.3.0 - avformat.h
  Add fps_probe_size to AVFormatContext.

2011-05-22 - 5ecdfd0 - lavf 53.2.0 - avformat.h
  Introduce avformat_alloc_output_context2() and deprecate
  avformat_alloc_output_context().

2011-05-22 - 83db719 - lavfi 2.10.0 - vsrc_buffer.h
  Make libavfilter/vsrc_buffer.h public.

2011-05-19 - c000a9f - lavfi 2.8.0 - avcodec.h
  Add av_vsrc_buffer_add_frame() to libavfilter/avcodec.h.

2011-05-14 - 9fdf772 - lavfi 2.6.0 - avcodec.h
  Add avfilter_get_video_buffer_ref_from_frame() to libavfilter/avcodec.h.

2011-05-18 - 75a37b5 / 64150ff - lavc 53.7.0 - AVCodecContext.request_sample_fmt
  Add request_sample_fmt field to AVCodecContext.

2011-05-10 - 59eb12f / 188dea1 - lavc 53.6.0 - avcodec.h
  Deprecate AVLPCType and the following fields in
  AVCodecContext: lpc_coeff_precision, prediction_order_method,
  min_partition_order, max_partition_order, lpc_type, lpc_passes.
  Corresponding FLAC encoder options should be used instead.

2011-05-07 - 9fdf772 - lavfi 2.5.0 - avcodec.h
  Add libavfilter/avcodec.h header and avfilter_copy_frame_props()
  function.

2011-05-07 - 18ded93 - lavc 53.5.0 - AVFrame
  Add format field to AVFrame.

2011-05-07 - 22333a6 - lavc 53.4.0 - AVFrame
  Add width and height fields to AVFrame.

2011-05-01 - 35fe66a - lavfi 2.4.0 - avfilter.h
  Rename AVFilterBufferRefVideoProps.pixel_aspect to
  sample_aspect_ratio.

2011-05-01 - 77e9dee - lavc 53.3.0 - AVFrame
  Add a sample_aspect_ratio field to AVFrame.

2011-05-01 - 1ba5727 - lavc 53.2.0 - AVFrame
  Add a pkt_pos field to AVFrame.

2011-04-29 - 35ceaa7 - lavu 51.2.0 - mem.h
  Add av_dynarray_add function for adding
  an element to a dynamic array.

2011-04-26 - d7e5aeb / bebe72f - lavu 51.1.0 - avutil.h
  Add AVPictureType enum and av_get_picture_type_char(), deprecate
  FF_*_TYPE defines and av_get_pict_type_char() defined in
  libavcodec/avcodec.h.

2011-04-26 - d7e5aeb / 10d3940 - lavfi 2.3.0 - avfilter.h
  Add pict_type and key_frame fields to AVFilterBufferRefVideo.

2011-04-26 - d7e5aeb / 7a11c82 - lavfi 2.2.0 - vsrc_buffer
  Add sample_aspect_ratio fields to vsrc_buffer arguments

2011-04-21 - 8772156 / 94f7451 - lavc 53.1.0 - avcodec.h
  Add CODEC_CAP_SLICE_THREADS for codecs supporting sliced threading.

2011-04-15 - lavc 52.120.0 - avcodec.h
  AVPacket structure got additional members for passing side information:
    c407984 / 4de339e introduce side information for AVPacket
    c407984 / 2d8591c make containers pass palette change in AVPacket

2011-04-12 - lavf 52.107.0 - avio.h
  Avio cleanup, part II - deprecate the entire URLContext API:
    c55780d / 175389c add avio_check as a replacement for url_exist
    9891004 / ff1ec0c add avio_pause and avio_seek_time as replacements
            for _av_url_read_fseek/fpause
    d4d0932 / cdc6a87 deprecate av_protocol_next(), avio_enum_protocols
            should be used instead.
    c88caa5 / 80c6e23 rename url_set_interrupt_cb->avio_set_interrupt_cb.
    c88caa5 / f87b1b3 rename open flags: URL_* -> AVIO_*
    d4d0932 / f8270bb add avio_enum_protocols.
    d4d0932 / 5593f03 deprecate URLProtocol.
    d4d0932 / c486dad deprecate URLContext.
    d4d0932 / 026e175 deprecate the typedef for URLInterruptCB
    c88caa5 / 8e76a19 deprecate av_register_protocol2.
    11d7841 / b840484 deprecate URL_PROTOCOL_FLAG_NESTED_SCHEME
    11d7841 / 1305d93 deprecate av_url_read_seek
    11d7841 / fa104e1 deprecate av_url_read_pause
    434f248 / 727c7aa deprecate url_get_filename().
    434f248 / 5958df3 deprecate url_max_packet_size().
    434f248 / 1869ea0 deprecate url_get_file_handle().
    434f248 / 32a97d4 deprecate url_filesize().
    434f248 / e52a914 deprecate url_close().
    434f248 / 58a48c6 deprecate url_seek().
    434f248 / 925e908 deprecate url_write().
    434f248 / dce3756 deprecate url_read_complete().
    434f248 / bc371ac deprecate url_read().
    434f248 / 0589da0 deprecate url_open().
    434f248 / 62eaaea deprecate url_connect.
    434f248 / 5652bb9 deprecate url_alloc.
    434f248 / 333e894 deprecate url_open_protocol
    434f248 / e230705 deprecate url_poll and URLPollEntry

2011-04-08 - lavf 52.106.0 - avformat.h
  Minor avformat.h cleanup:
    d4d0932 / a9bf9d8 deprecate av_guess_image2_codec
    d4d0932 / c3675df rename avf_sdp_create->av_sdp_create

2011-04-03 - lavf 52.105.0 - avio.h
  Large-scale renaming/deprecating of AVIOContext-related functions:
    2cae980 / 724f6a0 deprecate url_fdopen
    2cae980 / 403ee83 deprecate url_open_dyn_packet_buf
    2cae980 / 6dc7d80 rename url_close_dyn_buf       -> avio_close_dyn_buf
    2cae980 / b92c545 rename url_open_dyn_buf        -> avio_open_dyn_buf
    2cae980 / 8978fed introduce an AVIOContext.seekable field as a replacement for
            AVIOContext.is_streamed and url_is_streamed()
    1caa412 / b64030f deprecate get_checksum()
    1caa412 / 4c4427a deprecate init_checksum()
    2fd41c9 / 4ec153b deprecate udp_set_remote_url/get_local_port
    4fa0e24 / 933e90a deprecate av_url_read_fseek/fpause
    4fa0e24 / 8d9769a deprecate url_fileno
    0fecf26 / b7f2fdd rename put_flush_packet -> avio_flush
    0fecf26 / 35f1023 deprecate url_close_buf
    0fecf26 / 83fddae deprecate url_open_buf
    0fecf26 / d9d86e0 rename url_fprintf -> avio_printf
    0fecf26 / 59f65d9 deprecate url_setbufsize
    6947b0c / 3e68b3b deprecate url_ferror
    e8bb2e2 deprecate url_fget_max_packet_size
    76aa876 rename url_fsize -> avio_size
    e519753 deprecate url_fgetc
    655e45e deprecate url_fgets
    a2704c9 rename url_ftell -> avio_tell
    e16ead0 deprecate get_strz() in favor of avio_get_str
    0300db8,2af07d3 rename url_fskip -> avio_skip
    6b4aa5d rename url_fseek -> avio_seek
    61840b4 deprecate put_tag
    22a3212 rename url_fopen/fclose -> avio_open/close.
    0ac8e2b deprecate put_nbyte
    77eb550 rename put_byte          -> avio_w8
                   put_[b/l]e<type>  -> avio_w[b/l]<type>
                   put_buffer        -> avio_write
    b7effd4 rename get_byte          -> avio_r8,
                   get_[b/l]e<type>  -> avio_r[b/l]<type>
                   get_buffer        -> avio_read
    b3db9ce deprecate get_partial_buffer
    8d9ac96 rename av_alloc_put_byte -> avio_alloc_context

2011-03-25 - 27ef7b1 / 34b47d7 - lavc 52.115.0 - AVCodecContext.audio_service_type
  Add audio_service_type field to AVCodecContext.

2011-03-17 - e309fdc - lavu 50.40.0 - pixfmt.h
  Add PIX_FMT_BGR48LE and PIX_FMT_BGR48BE pixel formats

2011-03-02 - 863c471 - lavf  52.103.0 - av_pkt_dump2, av_pkt_dump_log2
  Add new functions av_pkt_dump2, av_pkt_dump_log2 that uses the
  source stream timebase for outputting timestamps. Deprecate
  av_pkt_dump and av_pkt_dump_log.

2011-02-20 - e731b8d - lavf  52.102.0 - avio.h
  * e731b8d - rename init_put_byte() to ffio_init_context(), deprecating the
              original, and move it to a private header so it is no longer
              part of our public API. Instead, use av_alloc_put_byte().
  * ae628ec - rename ByteIOContext to AVIOContext.

2011-02-16 - 09d171b - lavf  52.101.0 - avformat.h
                       lavu  52.39.0  - parseutils.h
  * 610219a - Add av_ prefix to dump_format().
  * f6c7375 - Replace parse_date() in lavf with av_parse_time() in lavu.
  * ab0287f - Move find_info_tag from lavf to lavu and add av_prefix to it.

2011-02-15 - lavu 52.38.0 - merge libavcore
  libavcore is merged back completely into libavutil

2011-02-10 - 55bad0c - lavc 52.113.0 - vbv_delay
  Add vbv_delay field to AVCodecContext

2011-02-14 - 24a83bd - lavf 52.100.0 - AV_DISPOSITION_CLEAN_EFFECTS
  Add AV_DISPOSITION_CLEAN_EFFECTS disposition flag.

2011-02-14 - 910b5b8 - lavfi 1.76.0 - AVFilterLink sample_aspect_ratio
  Add sample_aspect_ratio field to AVFilterLink.

2011-02-10 - 12c14cd - lavf 52.99.0 - AVStream.disposition
  Add AV_DISPOSITION_HEARING_IMPAIRED and AV_DISPOSITION_VISUAL_IMPAIRED.

2011-02-09 - c0b102c - lavc 52.112.0 - avcodec_thread_init()
  Deprecate avcodec_thread_init()/avcodec_thread_free() use; instead
  set thread_count before calling avcodec_open.

2011-02-09 - 37b00b4 - lavc 52.111.0 - threading API
  Add CODEC_CAP_FRAME_THREADS with new restrictions on get_buffer()/
  release_buffer()/draw_horiz_band() callbacks for appropriate codecs.
  Add thread_type and active_thread_type fields to AVCodecContext.

2011-02-08 - 3940caa - lavf 52.98.0 - av_probe_input_buffer
  Add av_probe_input_buffer() to avformat.h for probing format from a
  ByteIOContext.

2011-02-06 - fe174fc - lavf 52.97.0 - avio.h
  Add flag for non-blocking protocols: URL_FLAG_NONBLOCK

2011-02-04 - f124b08 - lavf 52.96.0 - avformat_free_context()
  Add avformat_free_context() in avformat.h.

2011-02-03 - f5b82f4 - lavc 52.109.0 - add CODEC_ID_PRORES
  Add CODEC_ID_PRORES to avcodec.h.

2011-02-03 - fe9a3fb - lavc 52.109.0 - H.264 profile defines
  Add defines for H.264 * Constrained Baseline and Intra profiles

2011-02-02 - lavf 52.95.0
  * 50196a9 - add a new installed header version.h.
  * 4efd5cf, dccbd97, 93b78d1 - add several variants of public
    avio_{put,get}_str* functions.  Deprecate corresponding semi-public
    {put,get}_str*.

2011-02-02 - dfd2a00 - lavu 50.37.0 - log.h
  Make av_dlog public.

2011-01-31 - 7b3ea55 - lavfi 1.76.0 - vsrc_buffer
  Add sample_aspect_ratio fields to vsrc_buffer arguments

2011-01-31 - 910b5b8 - lavfi 1.75.0 - AVFilterLink sample_aspect_ratio
  Add sample_aspect_ratio field to AVFilterLink.

2011-01-15 - a242ac3 - lavfi 1.74.0 - AVFilterBufferRefAudioProps
  Rename AVFilterBufferRefAudioProps.samples_nb to nb_samples.

2011-01-14 - 7f88a5b - lavf 52.93.0 - av_metadata_copy()
  Add av_metadata_copy() in avformat.h.

2011-01-07 - 81c623f - lavc 52.107.0 - deprecate reordered_opaque
  Deprecate reordered_opaque in favor of pkt_pts/dts.

2011-01-07 - 1919fea - lavc 52.106.0 - pkt_dts
  Add pkt_dts to AVFrame, this will in the future allow multithreading decoders
  to not mess up dts.

2011-01-07 - 393cbb9 - lavc 52.105.0 - pkt_pts
  Add pkt_pts to AVFrame.

2011-01-07 - 060ec0a - lavc 52.104.0 - av_get_profile_name()
  Add av_get_profile_name to libavcodec/avcodec.h.

2010-12-27 - 0ccabee - lavfi 1.71.0 - AV_PERM_NEG_LINESIZES
  Add AV_PERM_NEG_LINESIZES in avfilter.h.

2010-12-27 - 9128ae0 - lavf 52.91.0 - av_find_best_stream()
  Add av_find_best_stream to libavformat/avformat.h.

2010-12-27 - 107a7e3 - lavf 52.90.0
  Add AVFMT_NOSTREAMS flag for formats with no streams,
  like e.g. text metadata.

2010-12-22 - 0328b9e - lavu 50.36.0 - file.h
  Add functions av_file_map() and av_file_unmap() in file.h.

2010-12-19 - 0bc55f5 - lavu 50.35.0 - error.h
  Add "not found" error codes:
  AVERROR_DEMUXER_NOT_FOUND
  AVERROR_MUXER_NOT_FOUND
  AVERROR_DECODER_NOT_FOUND
  AVERROR_ENCODER_NOT_FOUND
  AVERROR_PROTOCOL_NOT_FOUND
  AVERROR_FILTER_NOT_FOUND
  AVERROR_BSF_NOT_FOUND
  AVERROR_STREAM_NOT_FOUND

2010-12-09 - c61cdd0 - lavcore 0.16.0 - avcore.h
  Move AV_NOPTS_VALUE, AV_TIME_BASE, AV_TIME_BASE_Q symbols from
  avcodec.h to avcore.h.

2010-12-04 - 16cfc96 - lavc 52.98.0 - CODEC_CAP_NEG_LINESIZES
  Add CODEC_CAP_NEG_LINESIZES codec capability flag in avcodec.h.

2010-12-04 - bb4afa1 - lavu 50.34.0 - av_get_pix_fmt_string()
  Deprecate avcodec_pix_fmt_string() in favor of
  pixdesc.h/av_get_pix_fmt_string().

2010-12-04 - 4da12e3 - lavcore 0.15.0 - av_image_alloc()
  Add av_image_alloc() to libavcore/imgutils.h.

2010-12-02 - 037be76 - lavfi 1.67.0 - avfilter_graph_create_filter()
  Add function avfilter_graph_create_filter() in avfiltergraph.h.

2010-11-25 - 4723bc2 - lavfi 1.65.0 - avfilter_get_video_buffer_ref_from_arrays()
  Add function avfilter_get_video_buffer_ref_from_arrays() in
  avfilter.h.

2010-11-21 - 176a615 - lavcore 0.14.0 - audioconvert.h
  Add a public audio channel API in audioconvert.h, and deprecate the
  corresponding functions in libavcodec:
  avcodec_get_channel_name()
  avcodec_get_channel_layout()
  avcodec_get_channel_layout_string()
  avcodec_channel_layout_num_channels()
  and the CH_* macros defined in libavcodec/avcodec.h.

2010-11-21 - 6bfc268 - lavf 52.85.0 - avformat.h
  Add av_append_packet().

2010-11-21 - a08d918 - lavc 52.97.0 - avcodec.h
  Add av_grow_packet().

2010-11-17 - 0985e1a - lavcore 0.13.0 - parseutils.h
  Add av_parse_color() declared in libavcore/parseutils.h.

2010-11-13 - cb2c971 - lavc 52.95.0 - AVCodecContext
  Add AVCodecContext.subtitle_header and AVCodecContext.subtitle_header_size
  fields.

2010-11-13 - 5aaea02 - lavfi 1.62.0 - avfiltergraph.h
  Make avfiltergraph.h public.

2010-11-13 - 4fcbb2a - lavfi 1.61.0 - avfiltergraph.h
  Remove declarations from avfiltergraph.h for the functions:
  avfilter_graph_check_validity()
  avfilter_graph_config_links()
  avfilter_graph_config_formats()
  which are now internal.
  Use avfilter_graph_config() instead.

2010-11-08 - d2af720 - lavu 50.33.0 - eval.h
  Deprecate functions:
  av_parse_and_eval_expr(),
  av_parse_expr(),
  av_eval_expr(),
  av_free_expr(),
  in favor of the functions:
  av_expr_parse_and_eval(),
  av_expr_parse(),
  av_expr_eval(),
  av_expr_free().

2010-11-08 - 24de0ed - lavfi 1.59.0 - avfilter_free()
  Rename avfilter_destroy() to avfilter_free().
  This change breaks libavfilter API/ABI.

2010-11-07 - 1e80a0e - lavfi 1.58.0 - avfiltergraph.h
  Remove graphparser.h header, move AVFilterInOut and
  avfilter_graph_parse() declarations to libavfilter/avfiltergraph.h.

2010-11-07 - 7313132 - lavfi 1.57.0 - AVFilterInOut
  Rename field AVFilterInOut.filter to AVFilterInOut.filter_ctx.
  This change breaks libavfilter API.

2010-11-04 - 97dd1e4 - lavfi 1.56.0 - avfilter_graph_free()
  Rename avfilter_graph_destroy() to avfilter_graph_free().
  This change breaks libavfilter API/ABI.

2010-11-04 - e15aeea - lavfi 1.55.0 - avfilter_graph_alloc()
  Add avfilter_graph_alloc() to libavfilter/avfiltergraph.h.

2010-11-02 - 6f84cd1 - lavcore 0.12.0 - av_get_bits_per_sample_fmt()
  Add av_get_bits_per_sample_fmt() to libavcore/samplefmt.h and
  deprecate av_get_bits_per_sample_format().

2010-11-02 - d63e456 - lavcore 0.11.0 - samplefmt.h
  Add sample format functions in libavcore/samplefmt.h:
  av_get_sample_fmt_name(),
  av_get_sample_fmt(),
  av_get_sample_fmt_string(),
  and deprecate the corresponding libavcodec/audioconvert.h functions:
  avcodec_get_sample_fmt_name(),
  avcodec_get_sample_fmt(),
  avcodec_sample_fmt_string().

2010-11-02 - 262d1c5 - lavcore 0.10.0 - samplefmt.h
  Define enum AVSampleFormat in libavcore/samplefmt.h, deprecate enum
  SampleFormat.

2010-10-16 - 2a24df9 - lavfi 1.52.0 - avfilter_graph_config()
  Add the function avfilter_graph_config() in avfiltergraph.h.

2010-10-15 - 03700d3 - lavf 52.83.0 - metadata API
  Change demuxers to export metadata in generic format and
  muxers to accept generic format. Deprecate the public
  conversion API.

2010-10-10 - 867ae7a - lavfi 1.49.0 - AVFilterLink.time_base
  Add time_base field to AVFilterLink.

2010-09-27 - c85eef4 - lavu 50.31.0 - av_set_options_string()
  Move av_set_options_string() from libavfilter/parseutils.h to
  libavutil/opt.h.

2010-09-27 - acc0490 - lavfi 1.47.0 - AVFilterLink
  Make the AVFilterLink fields srcpad and dstpad store the pointers to
  the source and destination pads, rather than their indexes.

2010-09-27 - 372e288 - lavu 50.30.0 - av_get_token()
  Move av_get_token() from libavfilter/parseutils.h to
  libavutil/avstring.h.

2010-09-26 - 635d4ae - lsws 0.12.0 - swscale.h
  Add the functions sws_alloc_context() and sws_init_context().

2010-09-26 - 6ed0404 - lavu 50.29.0 - opt.h
  Move libavcodec/opt.h to libavutil/opt.h.

2010-09-24 - 1c1c80f - lavu 50.28.0 - av_log_set_flags()
  Default of av_log() changed due to many problems to the old no repeat
  detection. Read the docs of AV_LOG_SKIP_REPEATED in log.h before
  enabling it for your app!.

2010-09-24 - f66eb58 - lavc 52.90.0 - av_opt_show2()
  Deprecate av_opt_show() in favor or av_opt_show2().

2010-09-14 - bc6f0af - lavu 50.27.0 - av_popcount()
  Add av_popcount() to libavutil/common.h.

2010-09-08 - c6c98d0 - lavu 50.26.0 - av_get_cpu_flags()
  Add av_get_cpu_flags().

2010-09-07 - 34017fd - lavcore 0.9.0 - av_image_copy()
  Add av_image_copy().

2010-09-07 - 9686abb - lavcore 0.8.0 - av_image_copy_plane()
  Add av_image_copy_plane().

2010-09-07 - 9b7269e - lavcore 0.7.0 - imgutils.h
  Adopt hierarchical scheme for the imgutils.h function names,
  deprecate the old names.

2010-09-04 - 7160bb7 - lavu 50.25.0 - AV_CPU_FLAG_*
  Deprecate the FF_MM_* flags defined in libavcodec/avcodec.h in favor
  of the AV_CPU_FLAG_* flags defined in libavutil/cpu.h.

2010-08-26 - 5da19b5 - lavc 52.87.0 - avcodec_get_channel_layout()
  Add avcodec_get_channel_layout() in audioconvert.h.

2010-08-20 - e344336 - lavcore 0.6.0 - av_fill_image_max_pixsteps()
  Rename av_fill_image_max_pixstep() to av_fill_image_max_pixsteps().

2010-08-18 - a6ddf8b - lavcore 0.5.0 - av_fill_image_max_pixstep()
  Add av_fill_image_max_pixstep() in imgutils.h.

2010-08-17 - 4f2d2e4 - lavu 50.24.0 - AV_NE()
  Add the AV_NE macro.

2010-08-17 - ad2c950 - lavfi 1.36.0 - audio framework
  Implement AVFilterBufferRefAudioProps struct for audio properties,
  get_audio_buffer(), filter_samples() functions and related changes.

2010-08-12 - 81c1eca - lavcore 0.4.0 - av_get_image_linesize()
  Add av_get_image_linesize() in imgutils.h.

2010-08-11 - c1db7bf - lavfi 1.34.0 - AVFilterBufferRef
  Resize data and linesize arrays in AVFilterBufferRef to 8.

  This change breaks libavfilter API/ABI.

2010-08-11 - 9f08d80 - lavc 52.85.0 - av_picture_data_copy()
  Add av_picture_data_copy in avcodec.h.

2010-08-11 - 84c0386 - lavfi 1.33.0 - avfilter_open()
  Change avfilter_open() signature:
  AVFilterContext *avfilter_open(AVFilter *filter, const char *inst_name) ->
  int avfilter_open(AVFilterContext **filter_ctx, AVFilter *filter, const char *inst_name);

  This change breaks libavfilter API/ABI.

2010-08-11 - cc80caf - lavfi 1.32.0 - AVFilterBufferRef
  Add a type field to AVFilterBufferRef, and move video specific
  properties to AVFilterBufferRefVideoProps.

  This change breaks libavfilter API/ABI.

2010-08-07 - 5d4890d - lavfi 1.31.0 - AVFilterLink
  Rename AVFilterLink fields:
  AVFilterLink.srcpic    ->  AVFilterLink.src_buf
  AVFilterLink.cur_pic   ->  AVFilterLink.cur_buf
  AVFilterLink.outpic    ->  AVFilterLink.out_buf

2010-08-07 - 7fce481 - lavfi 1.30.0
  Rename functions and fields:
  avfilter_(un)ref_pic       -> avfilter_(un)ref_buffer
  avfilter_copy_picref_props -> avfilter_copy_buffer_ref_props
  AVFilterBufferRef.pic      -> AVFilterBufferRef.buffer

2010-08-07 - ecc8dad - lavfi 1.29.0 - AVFilterBufferRef
  Rename AVFilterPicRef to AVFilterBufferRef.

2010-08-07 - d54e094 - lavfi 1.28.0 - AVFilterBuffer
  Move format field from AVFilterBuffer to AVFilterPicRef.

2010-08-06 - bf176f5 - lavcore 0.3.0 - av_check_image_size()
  Deprecate avcodec_check_dimensions() in favor of the function
  av_check_image_size() defined in libavcore/imgutils.h.

2010-07-30 - 56b5e9d - lavfi 1.27.0 - AVFilterBuffer
  Increase size of the arrays AVFilterBuffer.data and
  AVFilterBuffer.linesize from 4 to 8.

  This change breaks libavfilter ABI.

2010-07-29 - e7bd48a - lavcore 0.2.0 - imgutils.h
  Add functions av_fill_image_linesizes() and
  av_fill_image_pointers(), declared in libavcore/imgutils.h.

2010-07-27 - 126b638 - lavcore 0.1.0 - parseutils.h
  Deprecate av_parse_video_frame_size() and av_parse_video_frame_rate()
  defined in libavcodec in favor of the newly added functions
  av_parse_video_size() and av_parse_video_rate() declared in
  libavcore/parseutils.h.

2010-07-23 - 4485247 - lavu 50.23.0 - mathematics.h
  Add the M_PHI constant definition.

2010-07-22 - bdab614 - lavfi 1.26.0 - media format generalization
  Add a type field to AVFilterLink.

  Change the field types:
  enum PixelFormat format   -> int format   in AVFilterBuffer
  enum PixelFormat *formats -> int *formats in AVFilterFormats
  enum PixelFormat *format  -> int format   in AVFilterLink

  Change the function signatures:
  AVFilterFormats *avfilter_make_format_list(const enum PixelFormat *pix_fmts); ->
  AVFilterFormats *avfilter_make_format_list(const int *fmts);

  int avfilter_add_colorspace(AVFilterFormats **avff, enum PixelFormat pix_fmt); ->
  int avfilter_add_format    (AVFilterFormats **avff, int fmt);

  AVFilterFormats *avfilter_all_colorspaces(void); ->
  AVFilterFormats *avfilter_all_formats    (enum AVMediaType type);

  This change breaks libavfilter API/ABI.

2010-07-21 - aac6ca6 - lavcore 0.0.0
  Add libavcore.

2010-07-17 - b5c582f - lavfi 1.25.0 - AVFilterBuffer
  Remove w and h fields from AVFilterBuffer.

2010-07-17 - f0d77b2 - lavfi 1.24.0 - AVFilterBuffer
  Rename AVFilterPic to AVFilterBuffer.

2010-07-17 - 57fe80f - lavf 52.74.0 - url_fskip()
  Make url_fskip() return an int error code instead of void.

2010-07-11 - 23940f1 - lavc 52.83.0
  Add AVCodecContext.lpc_type and AVCodecContext.lpc_passes fields.
  Add AVLPCType enum.
  Deprecate AVCodecContext.use_lpc.

2010-07-11 - e1d7c88 - lavc 52.82.0 - avsubtitle_free()
  Add a function for free the contents of a AVSubtitle generated by
  avcodec_decode_subtitle.

2010-07-11 - b91d08f - lavu 50.22.0 - bswap.h and intreadwrite.h
  Make the bswap.h and intreadwrite.h API public.

2010-07-08 - ce1cd1c - lavu 50.21.0 - pixdesc.h
  Rename read/write_line() to av_read/write_image_line().

2010-07-07 - 4d508e4 - lavfi 1.21.0 - avfilter_copy_picref_props()
  Add avfilter_copy_picref_props().

2010-07-03 - 2d525ef - lavc 52.79.0
  Add FF_COMPLIANCE_UNOFFICIAL and change all instances of
  FF_COMPLIANCE_INOFFICIAL to use FF_COMPLIANCE_UNOFFICIAL.

2010-07-02 - 89eec74 - lavu 50.20.0 - lfg.h
  Export av_lfg_init(), av_lfg_get(), av_mlfg_get(), and av_bmg_get() through
  lfg.h.

2010-06-28 - a52e2c3 - lavfi 1.20.1 - av_parse_color()
  Extend av_parse_color() syntax, make it accept an alpha value specifier and
  set the alpha value to 255 by default.

2010-06-22 - 735cf6b - lavf 52.71.0 - URLProtocol.priv_data_size, priv_data_class
  Add priv_data_size and priv_data_class to URLProtocol.

2010-06-22 - ffbb289 - lavf 52.70.0 - url_alloc(), url_connect()
  Add url_alloc() and url_connect().

2010-06-22 - 9b07a2d - lavf 52.69.0 - av_register_protocol2()
  Add av_register_protocol2(), deprecating av_register_protocol().

2010-06-09 - 65db058 - lavu 50.19.0 - av_compare_mod()
  Add av_compare_mod() to libavutil/mathematics.h.

2010-06-05 - 0b99215 - lavu 50.18.0 - eval API
  Make the eval API public.

2010-06-04 - 31878fc - lavu 50.17.0 - AV_BASE64_SIZE
  Add AV_BASE64_SIZE() macro.

2010-06-02 - 7e566bb - lavc 52.73.0 - av_get_codec_tag_string()
  Add av_get_codec_tag_string().


-------- 8< --------- FFmpeg 0.6 was cut here -------- 8< ---------

2010-06-01 - 2b99142 - lsws 0.11.0 - convertPalette API
  Add sws_convertPalette8ToPacked32() and sws_convertPalette8ToPacked24().

2010-05-26 - 93ebfee - lavc 52.72.0 - CODEC_CAP_EXPERIMENTAL
  Add CODEC_CAP_EXPERIMENTAL flag.
  NOTE: this was backported to 0.6

2010-05-23 - 9977863 - lavu 50.16.0 - av_get_random_seed()
  Add av_get_random_seed().

2010-05-18 - 796ac23 - lavf 52.63.0 - AVFMT_FLAG_RTP_HINT
  Add AVFMT_FLAG_RTP_HINT as possible value for AVFormatContext.flags.
  NOTE: this was backported to 0.6

2010-05-09 - b6bc205 - lavfi 1.20.0 - AVFilterPicRef
  Add interlaced and top_field_first fields to AVFilterPicRef.

2010-05-01 - 8e2ee18 - lavf 52.62.0 - probe function
  Add av_probe_input_format2 to API, it allows ignoring probe
  results below given score and returns the actual probe score.

2010-04-01 - 3dd6180 - lavf 52.61.0 - metadata API
  Add a flag for av_metadata_set2() to disable overwriting of
  existing tags.

2010-04-01 - 0fb49b5 - lavc 52.66.0
  Add avcodec_get_edge_width().

2010-03-31 - d103218 - lavc 52.65.0
  Add avcodec_copy_context().

2010-03-31 - 1a70d12 - lavf 52.60.0 - av_match_ext()
  Make av_match_ext() public.

2010-03-31 - 1149150 - lavu 50.14.0 - AVMediaType
  Move AVMediaType enum from libavcodec to libavutil.

2010-03-31 - 72415b2 - lavc 52.64.0 - AVMediaType
  Define AVMediaType enum, and use it instead of enum CodecType, which
  is deprecated and will be dropped at the next major bump.

2010-03-25 - 8795823 - lavu 50.13.0 - av_strerror()
  Implement av_strerror().

2010-03-23 - e1484eb - lavc 52.60.0 - av_dct_init()
  Support DCT-I and DST-I.

2010-03-15 - b8819c8 - lavf 52.56.0 - AVFormatContext.start_time_realtime
  Add AVFormatContext.start_time_realtime field.

2010-03-13 - 5bb5c1d - lavfi 1.18.0 - AVFilterPicRef.pos
  Add AVFilterPicRef.pos field.

2010-03-13 - 60c144f - lavu 50.12.0 - error.h
  Move error code definitions from libavcodec/avcodec.h to
  the new public header libavutil/error.h.

2010-03-07 - c709483 - lavc 52.56.0 - avfft.h
  Add public FFT interface.

2010-03-06 - ac6ef86 - lavu 50.11.0 - av_stristr()
  Add av_stristr().

2010-03-03 - 4b83fc0 - lavu 50.10.0 - av_tree_enumerate()
  Add av_tree_enumerate().

2010-02-07 - b687c1a - lavu 50.9.0 - av_compare_ts()
  Add av_compare_ts().

2010-02-05 - 3f3dc76 - lsws 0.10.0 - sws_getCoefficients()
  Add sws_getCoefficients().

2010-02-01 - ca76a11 - lavf 52.50.0 - metadata API
  Add a list of generic tag names, change 'author' -> 'artist',
  'year' -> 'date'.

2010-01-30 - 80a07f6 - lavu 50.8.0 - av_get_pix_fmt()
  Add av_get_pix_fmt().

2010-01-21 - 01cc47d - lsws 0.9.0 - sws_scale()
  Change constness attributes of sws_scale() parameters.

2010-01-10 - 3fb8e77 - lavfi 1.15.0 - avfilter_graph_config_links()
  Add a log_ctx parameter to avfilter_graph_config_links().

2010-01-07 - 8e9767f - lsws 0.8.0 - sws_isSupported{In,Out}put()
  Add sws_isSupportedInput() and sws_isSupportedOutput() functions.

2010-01-06 - c1d662f - lavfi 1.14.0 - avfilter_add_colorspace()
  Change the avfilter_add_colorspace() signature, make it accept an
  (AVFilterFormats **) rather than an (AVFilterFormats *) as before.

2010-01-03 - 4fd1f18 - lavfi 1.13.0 - avfilter_add_colorspace()
  Add avfilter_add_colorspace().

2010-01-02 - 8eb631f - lavf 52.46.0 - av_match_ext()
  Add av_match_ext(), it should be used in place of match_ext().

2010-01-01 - a1f547b - lavf 52.45.0 - av_guess_format()
  Add av_guess_format(), it should be used in place of guess_format().

2009-12-13 - a181981 - lavf 52.43.0 - metadata API
  Add av_metadata_set2(), AV_METADATA_DONT_STRDUP_KEY and
  AV_METADATA_DONT_STRDUP_VAL.

2009-12-13 - 277c733 - lavu 50.7.0 - avstring.h API
  Add av_d2str().

2009-12-13 - 02b398e - lavc 52.42.0 - AVStream
  Add avg_frame_rate.

2009-12-12 - 3ba69a1 - lavu 50.6.0 - av_bmg_next()
  Introduce the av_bmg_next() function.

2009-12-05 - a13a543 - lavfi 1.12.0 - avfilter_draw_slice()
  Add a slice_dir parameter to avfilter_draw_slice().

2009-11-26 - 4cc3f6a - lavfi 1.11.0 - AVFilter
  Remove the next field from AVFilter, this is not anymore required.

2009-11-25 - 1433c4a - lavfi 1.10.0 - avfilter_next()
  Introduce the avfilter_next() function.

2009-11-25 - 86a60fa - lavfi 1.9.0 - avfilter_register()
  Change the signature of avfilter_register() to make it return an
  int. This is required since now the registration operation may fail.

2009-11-25 - 74a0059 - lavu 50.5.0 - pixdesc.h API
  Make the pixdesc.h API public.

2009-10-27 - 243110f - lavfi 1.5.0 - AVFilter.next
  Add a next field to AVFilter, this is used for simplifying the
  registration and management of the registered filters.

2009-10-23 - cccd292 - lavfi 1.4.1 - AVFilter.description
  Add a description field to AVFilter.

2009-10-19 - 6b5dc05 - lavfi 1.3.0 - avfilter_make_format_list()
  Change the interface of avfilter_make_format_list() from
  avfilter_make_format_list(int n, ...) to
  avfilter_make_format_list(enum PixelFormat *pix_fmts).

2009-10-18 - 0eb4ff9 - lavfi 1.0.0 - avfilter_get_video_buffer()
  Make avfilter_get_video_buffer() recursive and add the w and h
  parameters to it.

2009-10-07 - 46c40e4 - lavfi 0.5.1 - AVFilterPic
  Add w and h fields to AVFilterPic.

2009-06-22 - 92400be - lavf 52.34.1 - AVFormatContext.packet_size
  This is now an unsigned int instead of a signed int.

2009-06-19 - a4276ba - lavc 52.32.0 - AVSubtitle.pts
  Add a pts field to AVSubtitle which gives the subtitle packet pts
  in AV_TIME_BASE. Some subtitle de-/encoders (e.g. XSUB) will
  not work right without this.

2009-06-03 - 8f3f2e0 - lavc 52.30.2 - AV_PKT_FLAG_KEY
  PKT_FLAG_KEY has been deprecated and will be dropped at the next
  major version. Use AV_PKT_FLAG_KEY instead.

2009-06-01 - f988ce6 - lavc 52.30.0 - av_lockmgr_register()
  av_lockmgr_register() can be used to register a callback function
  that lavc (and in the future, libraries that depend on lavc) can use
  to implement mutexes. The application should provide a callback function
  that implements the AV_LOCK_* operations described in avcodec.h.
  When the lock manager is registered, FFmpeg is guaranteed to behave
  correctly in a multi-threaded application.

2009-04-30 - ce1d9c8 - lavc 52.28.0 - av_free_packet()
  av_free_packet() is no longer an inline function. It is now exported.

2009-04-11 - 80d403f - lavc 52.25.0 - deprecate av_destruct_packet_nofree()
  Please use NULL instead. This has been supported since r16506
  (lavf > 52.23.1, lavc > 52.10.0).

2009-04-07 - 7a00bba - lavc 52.23.0 - avcodec_decode_video/audio/subtitle
  The old decoding functions are deprecated, all new code should use the
  new functions avcodec_decode_video2(), avcodec_decode_audio3() and
  avcodec_decode_subtitle2(). These new functions take an AVPacket *pkt
  argument instead of a const uint8_t *buf / int buf_size pair.

2009-04-03 - 7b09db3 - lavu 50.3.0 - av_fifo_space()
  Introduce the av_fifo_space() function.

2009-04-02 - fabd246 - lavc 52.23.0 - AVPacket
  Move AVPacket declaration from libavformat/avformat.h to
  libavcodec/avcodec.h.

2009-03-22 - 6e08ca9 - lavu 50.2.0 - RGB32 pixel formats
  Convert the pixel formats PIX_FMT_ARGB, PIX_FMT_RGBA, PIX_FMT_ABGR,
  PIX_FMT_BGRA, which were defined as macros, into enum PixelFormat values.
  Conversely PIX_FMT_RGB32, PIX_FMT_RGB32_1, PIX_FMT_BGR32 and
  PIX_FMT_BGR32_1 are now macros.
  avcodec_get_pix_fmt() now recognizes the "rgb32" and "bgr32" aliases.
  Re-sort the enum PixelFormat list accordingly.
  This change breaks API/ABI backward compatibility.

2009-03-22 - f82674e - lavu 50.1.0 - PIX_FMT_RGB5X5 endian variants
  Add the enum PixelFormat values:
  PIX_FMT_RGB565BE, PIX_FMT_RGB565LE, PIX_FMT_RGB555BE, PIX_FMT_RGB555LE,
  PIX_FMT_BGR565BE, PIX_FMT_BGR565LE, PIX_FMT_BGR555BE, PIX_FMT_BGR555LE.

2009-03-21 - ee6624e - lavu 50.0.0  - av_random*
  The Mersenne Twister PRNG implemented through the av_random* functions
  was removed. Use the lagged Fibonacci PRNG through the av_lfg* functions
  instead.

2009-03-08 - 41dd680 - lavu 50.0.0  - AVFifoBuffer
  av_fifo_init, av_fifo_read, av_fifo_write and av_fifo_realloc were dropped
  and replaced by av_fifo_alloc, av_fifo_generic_read, av_fifo_generic_write
  and av_fifo_realloc2.
  In addition, the order of the function arguments of av_fifo_generic_read
  was changed to match av_fifo_generic_write.
  The AVFifoBuffer/struct AVFifoBuffer may only be used in an opaque way by
  applications, they may not use sizeof() or directly access members.

2009-03-01 - ec26457 - lavf 52.31.0 - Generic metadata API
  Introduce a new metadata API (see av_metadata_get() and friends).
  The old API is now deprecated and should not be used anymore. This especially
  includes the following structure fields:
    - AVFormatContext.title
    - AVFormatContext.author
    - AVFormatContext.copyright
    - AVFormatContext.comment
    - AVFormatContext.album
    - AVFormatContext.year
    - AVFormatContext.track
    - AVFormatContext.genre
    - AVStream.language
    - AVStream.filename
    - AVProgram.provider_name
    - AVProgram.name
    - AVChapter.title<|MERGE_RESOLUTION|>--- conflicted
+++ resolved
@@ -15,7 +15,9 @@
 
 API changes, most recent first:
 
-<<<<<<< HEAD
+2017-xx-xx - xxxxxxx - lavu 56.4.100 / 56.7.0 - stereo3d.h
+  Add view field to AVStereo3D structure and AVStereo3DView enum.
+
 2017-xx-xx - xxxxxxx - lavc 58.6.100 - avcodec.h
   Add const to AVCodecContext.hwaccel.
 
@@ -37,12 +39,6 @@
   Add AV_PIX_FMT_OPENCL.
 
 2017-11-11 - 48e4eda11d - lavc 58.3.100 - avcodec.h
-=======
-2017-xx-xx - xxxxxxx - lavu 56.7.0 - stereo3d.h
-  Add view field to AVStereo3D structure and AVStereo3DView enum.
-
-2017-xx-xx - xxxxxxx - lavc 58.5.0 - avcodec.h
->>>>>>> 99e9697e
   Add avcodec_get_hw_frames_parameters().
 
 -------- 8< --------- FFmpeg 3.4 was cut here -------- 8< ---------
