--- conflicted
+++ resolved
@@ -288,15 +288,11 @@
     FUNC(OPNAME ## _no_rnd_pixels8_l4)(dst+8*sizeof(pixel), src1+8*sizeof(pixel), src2+8*sizeof(pixel), src3+8*sizeof(pixel), src4+8*sizeof(pixel), dst_stride, src_stride1, src_stride2, src_stride3, src_stride4, h);\
 }\
 \
-<<<<<<< HEAD
-static inline void FUNCC(OPNAME ## _pixels2_xy2)(uint8_t *p_block, const uint8_t *p_pixels, int line_size, int h)\
-=======
 static inline void FUNCC(OPNAME ## _pixels2_xy2)(uint8_t *_block, const uint8_t *_pixels, ptrdiff_t line_size, int h)\
->>>>>>> 25841dfe
 {\
         int i, a0, b0, a1, b1;\
-        pixel *block = (pixel*)p_block;\
-        const pixel *pixels = (const pixel*)p_pixels;\
+        pixel *block = (pixel*)_block;\
+        const pixel *pixels = (const pixel*)_pixels;\
         line_size >>= sizeof(pixel)-1;\
         a0= pixels[0];\
         b0= pixels[1] + 2;\
