--- conflicted
+++ resolved
@@ -344,13 +344,8 @@
     }
 
     if (s->min_samples_per_subframe < WMAPRO_BLOCK_MIN_SIZE) {
-<<<<<<< HEAD
         av_log(avctx, AV_LOG_ERROR, "min_samples_per_subframe of %d too small\n",
                s->min_samples_per_subframe);
-=======
-        av_log(avctx, AV_LOG_ERROR, "Invalid minimum block size %"PRId8"\n",
-               s->max_num_subframes);
->>>>>>> cc8163e1
         return AVERROR_INVALIDDATA;
     }
 
