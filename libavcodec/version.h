/*
 * This file is part of FFmpeg.
 *
 * FFmpeg is free software; you can redistribute it and/or
 * modify it under the terms of the GNU Lesser General Public
 * License as published by the Free Software Foundation; either
 * version 2.1 of the License, or (at your option) any later version.
 *
 * FFmpeg is distributed in the hope that it will be useful,
 * but WITHOUT ANY WARRANTY; without even the implied warranty of
 * MERCHANTABILITY or FITNESS FOR A PARTICULAR PURPOSE.  See the GNU
 * Lesser General Public License for more details.
 *
 * You should have received a copy of the GNU Lesser General Public
 * License along with FFmpeg; if not, write to the Free Software
 * Foundation, Inc., 51 Franklin Street, Fifth Floor, Boston, MA 02110-1301 USA
 */

#ifndef AVCODEC_VERSION_H
#define AVCODEC_VERSION_H

/**
 * @file
 * @ingroup libavc
 * Libavcodec version macros.
 */

#include "libavutil/version.h"

#define LIBAVCODEC_VERSION_MAJOR  58
#define LIBAVCODEC_VERSION_MINOR   0
#define LIBAVCODEC_VERSION_MICRO 100

#define LIBAVCODEC_VERSION_INT  AV_VERSION_INT(LIBAVCODEC_VERSION_MAJOR, \
                                               LIBAVCODEC_VERSION_MINOR, \
                                               LIBAVCODEC_VERSION_MICRO)
#define LIBAVCODEC_VERSION      AV_VERSION(LIBAVCODEC_VERSION_MAJOR,    \
                                           LIBAVCODEC_VERSION_MINOR,    \
                                           LIBAVCODEC_VERSION_MICRO)
#define LIBAVCODEC_BUILD        LIBAVCODEC_VERSION_INT

#define LIBAVCODEC_IDENT        "Lavc" AV_STRINGIFY(LIBAVCODEC_VERSION)

/**
 * FF_API_* defines may be placed below to indicate public API that will be
 * dropped at a future version bump. The defines themselves are not part of
 * the public API and may change, break or disappear at any time.
 *
 * @note, when bumping the major version it is recommended to manually
 * disable each FF_API_* in its own commit instead of disabling them all
 * at once through the bump. This improves the git bisect-ability of the change.
 */

<<<<<<< HEAD
#ifndef FF_API_LOWRES
#define FF_API_LOWRES            (LIBAVCODEC_VERSION_MAJOR < 59)
#endif
#ifndef FF_API_DEBUG_MV
#define FF_API_DEBUG_MV          (LIBAVCODEC_VERSION_MAJOR < 58)
#endif
#ifndef FF_API_AFD
#define FF_API_AFD               (LIBAVCODEC_VERSION_MAJOR < 58)
#endif
#ifndef FF_API_VISMV
/* XXX: don't forget to drop the -vismv documentation */
#define FF_API_VISMV             (LIBAVCODEC_VERSION_MAJOR < 58)
#endif
=======
>>>>>>> 5182a28b
#ifndef FF_API_AUDIOENC_DELAY
#define FF_API_AUDIOENC_DELAY    (LIBAVCODEC_VERSION_MAJOR < 58)
#endif
#ifndef FF_API_VAAPI_CONTEXT
#define FF_API_VAAPI_CONTEXT     (LIBAVCODEC_VERSION_MAJOR < 58)
#endif
#ifndef FF_API_AVCTX_TIMEBASE
#define FF_API_AVCTX_TIMEBASE    (LIBAVCODEC_VERSION_MAJOR < 59)
#endif
#ifndef FF_API_MPV_OPT
#define FF_API_MPV_OPT           (LIBAVCODEC_VERSION_MAJOR < 58)
#endif
#ifndef FF_API_STREAM_CODEC_TAG
#define FF_API_STREAM_CODEC_TAG  (LIBAVCODEC_VERSION_MAJOR < 58)
#endif
#ifndef FF_API_QUANT_BIAS
#define FF_API_QUANT_BIAS        (LIBAVCODEC_VERSION_MAJOR < 58)
#endif
#ifndef FF_API_RC_STRATEGY
#define FF_API_RC_STRATEGY       (LIBAVCODEC_VERSION_MAJOR < 58)
#endif
#ifndef FF_API_CODED_FRAME
#define FF_API_CODED_FRAME       (LIBAVCODEC_VERSION_MAJOR < 59)
#endif
#ifndef FF_API_MOTION_EST
#define FF_API_MOTION_EST        (LIBAVCODEC_VERSION_MAJOR < 58)
#endif
#ifndef FF_API_SIDEDATA_ONLY_PKT
#define FF_API_SIDEDATA_ONLY_PKT (LIBAVCODEC_VERSION_MAJOR < 59)
#endif
#ifndef FF_API_VDPAU_PROFILE
#define FF_API_VDPAU_PROFILE     (LIBAVCODEC_VERSION_MAJOR < 59)
#endif
#ifndef FF_API_CONVERGENCE_DURATION
#define FF_API_CONVERGENCE_DURATION (LIBAVCODEC_VERSION_MAJOR < 59)
#endif
#ifndef FF_API_AVPICTURE
#define FF_API_AVPICTURE         (LIBAVCODEC_VERSION_MAJOR < 59)
#endif
#ifndef FF_API_AVPACKET_OLD_API
#define FF_API_AVPACKET_OLD_API (LIBAVCODEC_VERSION_MAJOR < 59)
#endif
#ifndef FF_API_RTP_CALLBACK
#define FF_API_RTP_CALLBACK      (LIBAVCODEC_VERSION_MAJOR < 59)
#endif
#ifndef FF_API_VBV_DELAY
#define FF_API_VBV_DELAY         (LIBAVCODEC_VERSION_MAJOR < 59)
#endif
#ifndef FF_API_CODER_TYPE
#define FF_API_CODER_TYPE        (LIBAVCODEC_VERSION_MAJOR < 59)
#endif
#ifndef FF_API_STAT_BITS
#define FF_API_STAT_BITS         (LIBAVCODEC_VERSION_MAJOR < 59)
#endif
#ifndef FF_API_PRIVATE_OPT
#define FF_API_PRIVATE_OPT      (LIBAVCODEC_VERSION_MAJOR < 59)
#endif
#ifndef FF_API_ASS_TIMING
#define FF_API_ASS_TIMING       (LIBAVCODEC_VERSION_MAJOR < 59)
#endif
#ifndef FF_API_OLD_BSF
#define FF_API_OLD_BSF          (LIBAVCODEC_VERSION_MAJOR < 59)
#endif
#ifndef FF_API_COPY_CONTEXT
#define FF_API_COPY_CONTEXT     (LIBAVCODEC_VERSION_MAJOR < 59)
#endif
#ifndef FF_API_GET_CONTEXT_DEFAULTS
#define FF_API_GET_CONTEXT_DEFAULTS (LIBAVCODEC_VERSION_MAJOR < 59)
#endif
#ifndef FF_API_NVENC_OLD_NAME
#define FF_API_NVENC_OLD_NAME    (LIBAVCODEC_VERSION_MAJOR < 59)
#endif
#ifndef FF_API_STRUCT_VAAPI_CONTEXT
#define FF_API_STRUCT_VAAPI_CONTEXT (LIBAVCODEC_VERSION_MAJOR < 59)
#endif
#ifndef FF_API_MERGE_SD_API
#define FF_API_MERGE_SD_API      (LIBAVCODEC_VERSION_MAJOR < 59)
#endif
#ifndef FF_API_TAG_STRING
#define FF_API_TAG_STRING        (LIBAVCODEC_VERSION_MAJOR < 59)
#endif
#ifndef FF_API_GETCHROMA
#define FF_API_GETCHROMA         (LIBAVCODEC_VERSION_MAJOR < 59)
#endif


#endif /* AVCODEC_VERSION_H */<|MERGE_RESOLUTION|>--- conflicted
+++ resolved
@@ -51,22 +51,16 @@
  * at once through the bump. This improves the git bisect-ability of the change.
  */
 
-<<<<<<< HEAD
 #ifndef FF_API_LOWRES
 #define FF_API_LOWRES            (LIBAVCODEC_VERSION_MAJOR < 59)
 #endif
 #ifndef FF_API_DEBUG_MV
 #define FF_API_DEBUG_MV          (LIBAVCODEC_VERSION_MAJOR < 58)
 #endif
-#ifndef FF_API_AFD
-#define FF_API_AFD               (LIBAVCODEC_VERSION_MAJOR < 58)
-#endif
 #ifndef FF_API_VISMV
 /* XXX: don't forget to drop the -vismv documentation */
 #define FF_API_VISMV             (LIBAVCODEC_VERSION_MAJOR < 58)
 #endif
-=======
->>>>>>> 5182a28b
 #ifndef FF_API_AUDIOENC_DELAY
 #define FF_API_AUDIOENC_DELAY    (LIBAVCODEC_VERSION_MAJOR < 58)
 #endif
