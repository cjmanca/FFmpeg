--- conflicted
+++ resolved
@@ -344,7 +344,6 @@
                 }
             }
 
-<<<<<<< HEAD
             use_seq_disp_ext = (width != s->width ||
                                 height != s->height ||
                                 s->avctx->color_primaries != AVCOL_PRI_UNSPECIFIED ||
@@ -354,7 +353,7 @@
             if (s->seq_disp_ext == 1 || (s->seq_disp_ext == -1 && use_seq_disp_ext)) {
                 put_header(s, EXT_START_CODE);
                 put_bits(&s->pb, 4, 2);                         // sequence display extension
-                put_bits(&s->pb, 3, 0);                         // video_format: 0 is components
+                put_bits(&s->pb, 3, 5);                         // video_format: 5 is unspecified
                 put_bits(&s->pb, 1, 1);                         // colour_description
                 put_bits(&s->pb, 8, s->avctx->color_primaries); // colour_primaries
                 put_bits(&s->pb, 8, s->avctx->color_trc);       // transfer_characteristics
@@ -364,19 +363,6 @@
                 put_bits(&s->pb, 14, height);                   // display_vertical_size
                 put_bits(&s->pb, 3, 0);                         // remaining 3 bits are zero padding
             }
-=======
-            put_header(s, EXT_START_CODE);
-            put_bits(&s->pb, 4, 2);                         // sequence display extension
-            put_bits(&s->pb, 3, 5);                         // video_format: 5 is unspecified
-            put_bits(&s->pb, 1, 1);                         // colour_description
-            put_bits(&s->pb, 8, s->avctx->color_primaries); // colour_primaries
-            put_bits(&s->pb, 8, s->avctx->color_trc);       // transfer_characteristics
-            put_bits(&s->pb, 8, s->avctx->colorspace);      // matrix_coefficients
-            put_bits(&s->pb, 14, s->width);                 // display_horizontal_size
-            put_bits(&s->pb, 1, 1);                         // marker_bit
-            put_bits(&s->pb, 14, s->height);                // display_vertical_size
-            put_bits(&s->pb, 3, 0);                         // remaining 3 bits are zero padding
->>>>>>> 4c0588b4
         }
 
         put_header(s, GOP_START_CODE);
