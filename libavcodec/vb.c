/*
 * Beam Software VB decoder
 * Copyright (c) 2007 Konstantin Shishkov
 *
 * This file is part of FFmpeg.
 *
 * FFmpeg is free software; you can redistribute it and/or
 * modify it under the terms of the GNU Lesser General Public
 * License as published by the Free Software Foundation; either
 * version 2.1 of the License, or (at your option) any later version.
 *
 * FFmpeg is distributed in the hope that it will be useful,
 * but WITHOUT ANY WARRANTY; without even the implied warranty of
 * MERCHANTABILITY or FITNESS FOR A PARTICULAR PURPOSE.  See the GNU
 * Lesser General Public License for more details.
 *
 * You should have received a copy of the GNU Lesser General Public
 * License along with FFmpeg; if not, write to the Free Software
 * Foundation, Inc., 51 Franklin Street, Fifth Floor, Boston, MA 02110-1301 USA
 */

/**
 * @file
 * VB Video decoder
 */

#include <stdio.h>
#include <stdlib.h>

#include "avcodec.h"
#include "bytestream.h"

enum VBFlags{
    VB_HAS_GMC     = 0x01,
    VB_HAS_AUDIO   = 0x04,
    VB_HAS_VIDEO   = 0x08,
    VB_HAS_PALETTE = 0x10,
    VB_HAS_LENGTH  = 0x20
};

typedef struct VBDecContext {
    AVCodecContext *avctx;
    AVFrame pic;

    uint8_t *frame, *prev_frame;
    uint32_t pal[AVPALETTE_COUNT];
    GetByteContext stream;
} VBDecContext;

static const uint16_t vb_patterns[64] = {
    0x0660, 0xFF00, 0xCCCC, 0xF000, 0x8888, 0x000F, 0x1111, 0xFEC8,
    0x8CEF, 0x137F, 0xF731, 0xC800, 0x008C, 0x0013, 0x3100, 0xCC00,
    0x00CC, 0x0033, 0x3300, 0x0FF0, 0x6666, 0x00F0, 0x0F00, 0x2222,
    0x4444, 0xF600, 0x8CC8, 0x006F, 0x1331, 0x318C, 0xC813, 0x33CC,
    0x6600, 0x0CC0, 0x0066, 0x0330, 0xF900, 0xC88C, 0x009F, 0x3113,
    0x6000, 0x0880, 0x0006, 0x0110, 0xCC88, 0xFC00, 0x00CF, 0x88CC,
    0x003F, 0x1133, 0x3311, 0xF300, 0x6FF6, 0x0603, 0x08C6, 0x8C63,
    0xC631, 0x6310, 0xC060, 0x0136, 0x136C, 0x36C8, 0x6C80, 0x324C
};

static void vb_decode_palette(VBDecContext *c, int data_size)
{
    int start, size, i;

    start = bytestream2_get_byte(&c->stream);
    size = (bytestream2_get_byte(&c->stream) - 1) & 0xFF;
    if(start + size > 255){
        av_log(c->avctx, AV_LOG_ERROR, "Palette change runs beyond entry 256\n");
        return;
    }
    if(size*3+2 > data_size){
        av_log(c->avctx, AV_LOG_ERROR, "Palette data runs beyond chunk size\n");
        return;
    }
    for(i = start; i <= start + size; i++)
        c->pal[i] = 0xFFU << 24 | bytestream2_get_be24(&c->stream);
}

static inline int check_pixel(uint8_t *buf, uint8_t *start, uint8_t *end)
{
    return buf >= start && buf < end;
}

static inline int check_line(uint8_t *buf, uint8_t *start, uint8_t *end)
{
    return buf >= start && (buf + 4) <= end;
}

static int vb_decode_framedata(VBDecContext *c, int offset)
{
    GetByteContext g;
    uint8_t *prev, *cur;
    int blk, blocks, t, blk2;
    int blocktypes = 0;
    int x, y, a, b;
    int pattype, pattern;
    const int width = c->avctx->width;
    uint8_t *pstart = c->prev_frame;
    uint8_t *pend = c->prev_frame + width*c->avctx->height;

    g = c->stream;

    prev = c->prev_frame + offset;
    cur = c->frame;

    blocks = (c->avctx->width >> 2) * (c->avctx->height >> 2);
    blk2 = 0;
    for(blk = 0; blk < blocks; blk++){
        if(!(blk & 3)) {
            blocktypes = bytestream2_get_byte(&g);
        }
        switch(blocktypes & 0xC0){
        case 0x00: //skip
            for(y = 0; y < 4; y++)
                if(check_line(prev + y*width, pstart, pend))
                    memcpy(cur + y*width, prev + y*width, 4);
                else
                    memset(cur + y*width, 0, 4);
            break;
        case 0x40:
            t = bytestream2_get_byte(&g);
            if(!t){ //raw block
                if (bytestream2_get_bytes_left(&g) < 16) {
                    av_log(c->avctx, AV_LOG_ERROR, "Insufficient data\n");
                    return -1;
                }
                for(y = 0; y < 4; y++)
                    bytestream2_get_buffer(&g, cur + y * width, 4);
            }else{ // motion compensation
                x = ((t & 0xF)^8) - 8;
                y = ((t >> 4) ^8) - 8;
                t = x + y*width;
                for(y = 0; y < 4; y++)
                    if(check_line(prev + t + y*width, pstart, pend))
                        memcpy(cur + y*width, prev + t + y*width, 4);
                    else
                        memset(cur + y*width, 0, 4);
            }
            break;
        case 0x80: // fill
            t = bytestream2_get_byte(&g);
            for(y = 0; y < 4; y++)
                memset(cur + y*width, t, 4);
            break;
        case 0xC0: // pattern fill
            t = bytestream2_get_byte(&g);
            pattype = t >> 6;
            pattern = vb_patterns[t & 0x3F];
            switch(pattype){
            case 0:
                a = bytestream2_get_byte(&g);
                b = bytestream2_get_byte(&g);
                for(y = 0; y < 4; y++)
                    for(x = 0; x < 4; x++, pattern >>= 1)
                        cur[x + y*width] = (pattern & 1) ? b : a;
                break;
            case 1:
                pattern = ~pattern;
            case 2:
                a = bytestream2_get_byte(&g);
                for(y = 0; y < 4; y++)
                    for(x = 0; x < 4; x++, pattern >>= 1)
                        if(pattern & 1 && check_pixel(prev + x + y*width, pstart, pend))
                            cur[x + y*width] = prev[x + y*width];
                        else
                            cur[x + y*width] = a;
                break;
            case 3:
                av_log(c->avctx, AV_LOG_ERROR, "Invalid opcode seen @%d\n",blk);
                return -1;
            }
            break;
        }
        blocktypes <<= 2;
        cur  += 4;
        prev += 4;
        blk2++;
        if(blk2 == (width >> 2)){
            blk2 = 0;
            cur  += width * 3;
            prev += width * 3;
        }
    }
    return 0;
}

static int decode_frame(AVCodecContext *avctx, void *data, int *data_size, AVPacket *avpkt)
{
    VBDecContext * const c = avctx->priv_data;
    uint8_t *outptr, *srcptr;
    int i, j;
    int flags;
    uint32_t size;
    int offset = 0;

    bytestream2_init(&c->stream, avpkt->data, avpkt->size);

    if(c->pic.data[0])
        avctx->release_buffer(avctx, &c->pic);
    c->pic.reference = 3;
    if(avctx->get_buffer(avctx, &c->pic) < 0){
        av_log(avctx, AV_LOG_ERROR, "get_buffer() failed\n");
        return -1;
    }

    flags = bytestream2_get_le16(&c->stream);

    if(flags & VB_HAS_GMC){
        i = (int16_t)bytestream2_get_le16(&c->stream);
        j = (int16_t)bytestream2_get_le16(&c->stream);
        offset = i + j * avctx->width;
    }
    if(flags & VB_HAS_VIDEO){
        size = bytestream2_get_le32(&c->stream);
        if(size > bytestream2_get_bytes_left(&c->stream)+4 || size<4){
            av_log(avctx, AV_LOG_ERROR, "Frame size invalid\n");
            return -1;
        }
        vb_decode_framedata(c, offset);
        bytestream2_skip(&c->stream, size - 4);
    }
    if(flags & VB_HAS_PALETTE){
        size = bytestream2_get_le32(&c->stream);
        vb_decode_palette(c, size);
    }

    memcpy(c->pic.data[1], c->pal, AVPALETTE_SIZE);
    c->pic.palette_has_changed = flags & VB_HAS_PALETTE;

    outptr = c->pic.data[0];
    srcptr = c->frame;

    for(i = 0; i < avctx->height; i++){
        memcpy(outptr, srcptr, avctx->width);
        srcptr += avctx->width;
        outptr += c->pic.linesize[0];
    }

    FFSWAP(uint8_t*, c->frame, c->prev_frame);

    *data_size = sizeof(AVFrame);
    *(AVFrame*)data = c->pic;

    /* always report that the buffer was completely consumed */
    return avpkt->size;
}

static av_cold int decode_init(AVCodecContext *avctx)
{
    VBDecContext * const c = avctx->priv_data;

    c->avctx = avctx;
<<<<<<< HEAD
    avctx->pix_fmt = PIX_FMT_PAL8;
    avcodec_get_frame_defaults(&c->pic);
=======
    avctx->pix_fmt = AV_PIX_FMT_PAL8;
>>>>>>> 716d413c

    c->frame      = av_mallocz(avctx->width * avctx->height);
    c->prev_frame = av_mallocz(avctx->width * avctx->height);

    return 0;
}

static av_cold int decode_end(AVCodecContext *avctx)
{
    VBDecContext *c = avctx->priv_data;

    av_freep(&c->frame);
    av_freep(&c->prev_frame);
    if(c->pic.data[0])
        avctx->release_buffer(avctx, &c->pic);

    return 0;
}

AVCodec ff_vb_decoder = {
    .name           = "vb",
    .type           = AVMEDIA_TYPE_VIDEO,
    .id             = AV_CODEC_ID_VB,
    .priv_data_size = sizeof(VBDecContext),
    .init           = decode_init,
    .close          = decode_end,
    .decode         = decode_frame,
    .long_name      = NULL_IF_CONFIG_SMALL("Beam Software VB"),
};<|MERGE_RESOLUTION|>--- conflicted
+++ resolved
@@ -250,12 +250,8 @@
     VBDecContext * const c = avctx->priv_data;
 
     c->avctx = avctx;
-<<<<<<< HEAD
-    avctx->pix_fmt = PIX_FMT_PAL8;
+    avctx->pix_fmt = AV_PIX_FMT_PAL8;
     avcodec_get_frame_defaults(&c->pic);
-=======
-    avctx->pix_fmt = AV_PIX_FMT_PAL8;
->>>>>>> 716d413c
 
     c->frame      = av_mallocz(avctx->width * avctx->height);
     c->prev_frame = av_mallocz(avctx->width * avctx->height);
