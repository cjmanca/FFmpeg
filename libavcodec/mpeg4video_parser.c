--- conflicted
+++ resolved
@@ -101,11 +101,8 @@
     if (!pc->enc)
         return -1;
     pc->first_picture = 1;
-<<<<<<< HEAD
     pc->enc->quant_precision=5;
-=======
     pc->enc->slice_context_count = 1;
->>>>>>> b348c852
     return 0;
 }
 
