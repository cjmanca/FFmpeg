--- conflicted
+++ resolved
@@ -881,11 +881,7 @@
                 }
             }
 
-<<<<<<< HEAD
-            if (s->restart_interval && show_bits(&s->gb, 8) == 0xFF){/* skip RSTn */
-=======
             if (s->restart_interval && show_bits(&s->gb, 8) == 0xFF){ /* skip RSTn */
->>>>>>> 8c0fa61a
                 --s->restart_count;
                 align_get_bits(&s->gb);
                 while(show_bits(&s->gb, 8) == 0xFF)
