/*
 * Copyright (c) 2011 Mans Rullgard <mans@mansr.com>
 *
 * This file is part of Libav.
 *
 * Libav is free software; you can redistribute it and/or
 * modify it under the terms of the GNU Lesser General Public
 * License as published by the Free Software Foundation; either
 * version 2.1 of the License, or (at your option) any later version.
 *
 * Libav is distributed in the hope that it will be useful,
 * but WITHOUT ANY WARRANTY; without even the implied warranty of
 * MERCHANTABILITY or FITNESS FOR A PARTICULAR PURPOSE.  See the GNU
 * Lesser General Public License for more details.
 *
 * You should have received a copy of the GNU Lesser General Public
 * License along with Libav; if not, write to the Free Software
 * Foundation, Inc., 51 Franklin Street, Fifth Floor, Boston, MA 02110-1301 USA
 */

#ifndef AVCODEC_ARM_DCA_H
#define AVCODEC_ARM_DCA_H

#include <stdint.h>
#include "config.h"
#include "libavutil/intmath.h"

#if HAVE_ARMV6 && HAVE_INLINE_ASM

<<<<<<< HEAD
#define decode_blockcode decode_blockcode
static inline int decode_blockcode(int code, int levels, int *values)
{
    int v0, v1, v2, v3;

    __asm__ ("smmul   %4, %8, %11           \n"
             "smlabb  %8, %4, %10, %8       \n"
             "smmul   %5, %4, %11           \n"
             "sub     %8, %8, %9, lsr #1    \n"
             "smlabb  %4, %5, %10, %4       \n"
             "smmul   %6, %5, %11           \n"
             "str     %8, %0                \n"
             "sub     %4, %4, %9, lsr #1    \n"
             "smlabb  %5, %6, %10, %5       \n"
             "smmul   %7, %6, %11           \n"
             "str     %4, %1                \n"
             "sub     %5, %5, %9, lsr #1    \n"
             "smlabb  %6, %7, %10, %6       \n"
             "cmp     %7, #0                \n"
             "str     %5, %2                \n"
             "sub     %6, %6, %9, lsr #1    \n"
             "it      eq                    \n"
             "mvneq   %7, #0                \n"
             "str     %6, %3                \n"
             : "=m"(values[0]), "=m"(values[1]),
               "=m"(values[2]), "=m"(values[3]),
               "=&r"(v0), "=&r"(v1), "=&r"(v2), "=&r"(v3),
               "+&r"(code)
             : "r"(levels - 1), "r"(-levels), "r"(ff_inverse[levels])
             : "cc");

    return v3;
=======
#define decode_blockcodes decode_blockcodes
static inline int decode_blockcodes(int code1, int code2, int levels,
                                    int *values)
{
    int v0, v1, v2, v3, v4, v5;

    __asm__ ("smmul   %8,  %14, %18           \n"
             "smmul   %11, %15, %18           \n"
             "smlabb  %14, %8,  %17, %14      \n"
             "smlabb  %15, %11, %17, %15      \n"
             "smmul   %9,  %8,  %18           \n"
             "smmul   %12, %11, %18           \n"
             "sub     %14, %14, %16, lsr #1   \n"
             "sub     %15, %15, %16, lsr #1   \n"
             "smlabb  %8,  %9,  %17, %8       \n"
             "smlabb  %11, %12, %17, %11      \n"
             "smmul   %10, %9,  %18           \n"
             "smmul   %13, %12, %18           \n"
             "str     %14, %0                 \n"
             "str     %15, %4                 \n"
             "sub     %8,  %8,  %16, lsr #1   \n"
             "sub     %11, %11, %16, lsr #1   \n"
             "smlabb  %9,  %10, %17, %9       \n"
             "smlabb  %12, %13, %17, %12      \n"
             "smmul   %14, %10, %18           \n"
             "smmul   %15, %13, %18           \n"
             "str     %8,  %1                 \n"
             "str     %11, %5                 \n"
             "sub     %9,  %9,  %16, lsr #1   \n"
             "sub     %12, %12, %16, lsr #1   \n"
             "smlabb  %10, %14, %17, %10      \n"
             "smlabb  %13, %15, %17, %13      \n"
             "str     %9,  %2                 \n"
             "str     %12, %6                 \n"
             "sub     %10, %10, %16, lsr #1   \n"
             "sub     %13, %13, %16, lsr #1   \n"
             "str     %10, %3                 \n"
             "str     %13, %7                 \n"
             : "=m"(values[0]), "=m"(values[1]),
               "=m"(values[2]), "=m"(values[3]),
               "=m"(values[4]), "=m"(values[5]),
               "=m"(values[6]), "=m"(values[7]),
               "=&r"(v0), "=&r"(v1), "=&r"(v2),
               "=&r"(v3), "=&r"(v4), "=&r"(v5),
               "+&r"(code1), "+&r"(code2)
             : "r"(levels - 1), "r"(-levels), "r"(ff_inverse[levels]));

    return code1 | code2;
>>>>>>> f32dfad9
}

#endif

#if HAVE_NEON && HAVE_INLINE_ASM && HAVE_ASM_MOD_Y

#define int8x8_fmul_int32 int8x8_fmul_int32
static inline void int8x8_fmul_int32(float *dst, const int8_t *src, int scale)
{
    __asm__ ("vcvt.f32.s32 %2,  %2,  #4         \n"
             "vld1.8       {d0},     [%1,:64]   \n"
             "vmovl.s8     q0,  d0              \n"
             "vmovl.s16    q1,  d1              \n"
             "vmovl.s16    q0,  d0              \n"
             "vcvt.f32.s32 q0,  q0              \n"
             "vcvt.f32.s32 q1,  q1              \n"
             "vmul.f32     q0,  q0,  %y2        \n"
             "vmul.f32     q1,  q1,  %y2        \n"
             "vst1.32      {q0-q1},  [%m0,:128] \n"
             : "=Um"(*(float (*)[8])dst)
             : "r"(src), "x"(scale)
             : "d0", "d1", "d2", "d3");
}

#endif

#endif /* AVCODEC_ARM_DCA_H */<|MERGE_RESOLUTION|>--- conflicted
+++ resolved
@@ -27,40 +27,6 @@
 
 #if HAVE_ARMV6 && HAVE_INLINE_ASM
 
-<<<<<<< HEAD
-#define decode_blockcode decode_blockcode
-static inline int decode_blockcode(int code, int levels, int *values)
-{
-    int v0, v1, v2, v3;
-
-    __asm__ ("smmul   %4, %8, %11           \n"
-             "smlabb  %8, %4, %10, %8       \n"
-             "smmul   %5, %4, %11           \n"
-             "sub     %8, %8, %9, lsr #1    \n"
-             "smlabb  %4, %5, %10, %4       \n"
-             "smmul   %6, %5, %11           \n"
-             "str     %8, %0                \n"
-             "sub     %4, %4, %9, lsr #1    \n"
-             "smlabb  %5, %6, %10, %5       \n"
-             "smmul   %7, %6, %11           \n"
-             "str     %4, %1                \n"
-             "sub     %5, %5, %9, lsr #1    \n"
-             "smlabb  %6, %7, %10, %6       \n"
-             "cmp     %7, #0                \n"
-             "str     %5, %2                \n"
-             "sub     %6, %6, %9, lsr #1    \n"
-             "it      eq                    \n"
-             "mvneq   %7, #0                \n"
-             "str     %6, %3                \n"
-             : "=m"(values[0]), "=m"(values[1]),
-               "=m"(values[2]), "=m"(values[3]),
-               "=&r"(v0), "=&r"(v1), "=&r"(v2), "=&r"(v3),
-               "+&r"(code)
-             : "r"(levels - 1), "r"(-levels), "r"(ff_inverse[levels])
-             : "cc");
-
-    return v3;
-=======
 #define decode_blockcodes decode_blockcodes
 static inline int decode_blockcodes(int code1, int code2, int levels,
                                     int *values)
@@ -109,7 +75,6 @@
              : "r"(levels - 1), "r"(-levels), "r"(ff_inverse[levels]));
 
     return code1 | code2;
->>>>>>> f32dfad9
 }
 
 #endif
