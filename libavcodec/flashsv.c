--- conflicted
+++ resolved
@@ -333,16 +333,10 @@
     if (s->is_keyframe) {
         s->keyframedata = av_realloc(s->keyframedata, avpkt->size);
         memcpy(s->keyframedata, avpkt->data, avpkt->size);
-<<<<<<< HEAD
-=======
-        s->blocks = av_realloc(s->blocks,
-                               (v_blocks + !!v_part) * (h_blocks + !!h_part) *
+    }
+    if(s->ver == 2 && !s->blocks)
+        s->blocks = av_mallocz((v_blocks + !!v_part) * (h_blocks + !!h_part) *
                                sizeof(s->blocks[0]));
->>>>>>> 037fea38
-    }
-    if(s->ver == 2 && !s->blocks)
-        s->blocks = av_mallocz((v_blocks + !!v_part) * (h_blocks + !!h_part)
-                                * sizeof(s->blocks[0]));
 
     av_dlog(avctx, "image: %dx%d block: %dx%d num: %dx%d part: %dx%d\n",
             s->image_width, s->image_height, s->block_width, s->block_height,
